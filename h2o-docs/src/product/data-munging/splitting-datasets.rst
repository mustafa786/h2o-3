--- conflicted
+++ resolved
@@ -61,11 +61,7 @@
 	prostate_df = h2o.import_file(path=prostate)
 	
 	# Split the data into Train/Test/Validation with Train having 70% and test and validation 15% each
-<<<<<<< HEAD
-	>>> train,test,valid = prostate_df.split_frame(ratios=[.7, .15])
-=======
 	train,test,valid = prostate_df.split_frame(ratios=[.7, .15])
->>>>>>> 72f52477
 	
 	# Generate a GLM model using the training dataset
 	glm_classifier = H2OGeneralizedLinearEstimator(family="binomial", nfolds=10, alpha=0.5)
