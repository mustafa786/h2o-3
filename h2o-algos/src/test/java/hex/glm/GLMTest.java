--- conflicted
+++ resolved
@@ -23,11 +23,8 @@
 import water.fvec.Frame;
 import water.fvec.Vec;
 import water.parser.ParseDataset;
-<<<<<<< HEAD
 import water.parser.ValueString;
 import water.util.ModelUtils;
-=======
->>>>>>> 4ad2ed00
 
 import java.util.Arrays;
 import java.util.HashMap;
@@ -240,11 +237,7 @@
         for(int j = 0; j < b.length; ++j) {
           b[j] += step * pk[j];
         }
-<<<<<<< HEAD
-        GLMIterationTask glmt = new GLMTask.GLMIterationTask(null, dinfo, 0, params, true, b, ymu, null, ModelUtils.DEFAULT_THRESHOLDS, null).doAll(dinfo._adaptedFrame);
-=======
-        GLMIterationTask glmt = new GLMTask.GLMIterationTask(null, dinfo, 0, params, true, b, ymu, null).doAll(dinfo._adaptedFrame);
->>>>>>> 4ad2ed00
+        GLMIterationTask glmt = new GLMTask.GLMIterationTask(null, dinfo, 0, params, true, b, ymu, null, null).doAll(dinfo._adaptedFrame);
         assertEquals("objective values differ at step " + i + ": " + step, glmt._likelihood, glst._likelihoods[i], 1e-8);
         System.out.println("step = " + step + ", obj = " + glmt._likelihood + ", " + glst._likelihoods[i]);
         step *= stepDec;
@@ -681,7 +674,7 @@
       params._use_all_factor_levels = true;
       // test the gram
       DataInfo dinfo = new DataInfo(Key.make(),frMM, null, 1, true, DataInfo.TransformType.STANDARDIZE, DataInfo.TransformType.NONE, true);
-      GLMIterationTask glmt = new GLMIterationTask(null,dinfo,1e-5,params,false,null,0,null,null, null).doAll(dinfo._adaptedFrame);
+      GLMIterationTask glmt = new GLMIterationTask(null,dinfo,1e-5,params,false,null,0,null, null).doAll(dinfo._adaptedFrame);
       for(int i = 0; i < glmt._xy.length; ++i) {
         for(int j = 0; j <= i; ++j ) {
           assertEquals(frG.vec(j).at(i), glmt._gram.get(i, j), 1e-5);
