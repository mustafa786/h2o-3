--- conflicted
+++ resolved
@@ -41,16 +41,12 @@
   public boolean _intercept = true;
   public boolean _offset = false;
   public final boolean _skipMissing;
-<<<<<<< HEAD
   public boolean _valid; // DataInfo over validation data set, can have unseen (unmapped) categorical levels
   final int [][] _catLvls;
 
   @Override protected long checksum_impl() {throw H2O.unimpl();} // don't really need checksum
 
   private DataInfo() {super(null);_catLvls = null; _skipMissing = true; _valid = false;}
-=======
-  public final int [][] _catLvls;
->>>>>>> 907521a0
 
   public DataInfo deep_clone() {
     AutoBuffer ab = new AutoBuffer();
@@ -59,185 +55,6 @@
     return (DataInfo)new DataInfo().read(ab);
   }
 
-<<<<<<< HEAD
-=======
-  private DataInfo() {super(null);_catLvls = null; _skipMissing = true;}
-
-  private DataInfo(Key selfKey, DataInfo dinfo, int foldId, int nfolds){
-    super(selfKey);
-    assert dinfo._catLvls == null:"Should not be called with filtered levels (assuming the selected levels may change with fold id) ";
-    assert dinfo._predictor_transform != null;
-    assert dinfo. _response_transform != null;
-    _predictor_transform = dinfo._predictor_transform;
-    _response_transform = dinfo._response_transform;
-    _responses = dinfo._responses;
-    _nums = dinfo._nums;
-    _cats = dinfo._cats;
-    _adaptedFrame = dinfo._adaptedFrame;
-    _catOffsets = dinfo._catOffsets;
-    _catMissing = dinfo._catMissing;
-    _permutation = dinfo._permutation;
-    _normMul = dinfo._normMul;
-    _normSub = dinfo._normSub;
-    _normRespMul = dinfo._normRespMul;
-    _normRespSub = dinfo._normRespSub;
-    _foldId = foldId;
-    _nfolds = nfolds;
-    _useAllFactorLevels = dinfo._useAllFactorLevels;
-    _catLvls = null;
-    _skipMissing = dinfo._skipMissing;
-    if(_normMul != null && _normSub != null)
-      for(int i = 0; i < _normMul.length; ++i)
-        _etaOffset -= _normSub[i] * _normMul[i];
-  }
-
-
-//  public DataInfo(Key selfKey, Frame train, Frame valid, int hasResponses, boolean useAllFactorLvls, double[] normSub, double[] normMul, TransformType predictor_transform, double[] normRespSub, double[] normRespMul){
-//    this(selfKey, train, valid, hasResponses,useAllFactorLvls,
-//      normMul != null && normSub != null ? predictor_transform : TransformType.NONE, //just allocate, doesn't matter whether standardize or normalize is used (will be overwritten below)
-//      normRespMul != null && normRespSub != null ? TransformType.STANDARDIZE : TransformType.NONE);
-//    assert predictor_transform != null;
-//    assert (normSub == null) == (normMul == null);
-//    assert (normRespSub == null) == (normRespMul == null);
-//    if(normSub != null) {
-//      System.arraycopy(normSub, 0, _normSub, 0, normSub.length);
-//      System.arraycopy(normMul, 0, _normMul, 0, normMul.length);
-//    }
-//    if(normRespSub != null) {
-//      System.arraycopy(normRespSub, 0, _normRespSub, 0, normRespSub.length);
-//      System.arraycopy(normRespMul, 0, _normRespMul, 0, normRespMul.length);
-//    }
-//  }
-//
-//
-//  public DataInfo(Key selfKey, Frame train, Frame valid, int nResponses, boolean useAllFactors, TransformType predictor_transform) {
-//    this(selfKey, train, valid, nResponses, useAllFactors, predictor_transform, TransformType.NONE);
-//  }
-
-  //new DataInfo(f,catLvls, _responses, _standardize, _response_transform);
-  public DataInfo(Key selfKey, Frame fr, int[][] catLevels, int responses, TransformType predictor_transform, TransformType response_transform, boolean skipMissing, int foldId, int nfolds){
-    super(selfKey);
-    assert predictor_transform != null;
-    assert  response_transform != null;
-    _predictor_transform = predictor_transform;
-    _response_transform  =  response_transform;
-    _skipMissing = skipMissing;
-    _adaptedFrame = fr;
-    _catOffsets = MemoryManager.malloc4(catLevels.length + 1);
-    _catMissing = new int[catLevels.length];
-    _permutation = new int[fr.numCols()];
-    for(int i = 0; i < _permutation.length; i++) _permutation[i] = i;
-    int s = 0;
-
-    for(int i = 0; i < catLevels.length; ++i){
-      _catOffsets[i] = s;
-      s += catLevels[i].length;
-    }
-    _catLvls = catLevels;
-    _catOffsets[_catOffsets.length-1] = s;
-    _responses = responses;
-    _cats = catLevels.length;
-    _nums = fr.numCols()-_cats - responses;
-    if( _nums > 0 ) {
-      switch(_predictor_transform) {
-      case STANDARDIZE:
-        _normMul = MemoryManager.malloc8d(_nums);
-        _normSub = MemoryManager.malloc8d(_nums);
-        for (int i = 0; i < _nums; ++i) {
-          Vec v = fr.vec(catLevels.length+i);
-          _normMul[i] = (v.sigma() != 0)?1.0/v.sigma():1.0;
-          _normSub[i] = v.mean();
-        }
-        break;
-      case NORMALIZE:
-        _normMul = MemoryManager.malloc8d(_nums);
-        _normSub = MemoryManager.malloc8d(_nums);
-        for (int i = 0; i < _nums; ++i) {
-          Vec v = fr.vec(catLevels.length+i);
-          _normMul[i] = (v.max() - v.min() > 0)?1.0/(v.max() - v.min()):1.0;
-          _normSub[i] = v.mean();
-        }
-        break;
-      case DEMEAN:
-        _normMul = MemoryManager.malloc8d(_nums); Arrays.fill(_normMul, 1);
-        _normSub = MemoryManager.malloc8d(_nums);
-        for (int i = 0; i < _nums; ++i) {
-          Vec v = fr.vec(catLevels.length+i);
-          _normSub[i] = v.mean();
-        }
-        break;
-      case DESCALE:
-        _normMul = MemoryManager.malloc8d(_nums);
-        _normSub = MemoryManager.malloc8d(_nums);
-        for (int i = 0; i < _nums; ++i) {
-          Vec v = fr.vec(catLevels.length+i);
-          _normMul[i] = (v.sigma() != 0)?1.0/v.sigma():1.0;
-        }
-        break;
-      case NONE:
-        _normMul = null;
-        _normSub = null;
-        break;
-      default:
-        throw H2O.unimpl();
-      }
-    }
-    if(responses > 0){
-      switch(_response_transform) {
-        case STANDARDIZE:
-          _normRespMul = MemoryManager.malloc8d(responses);
-          _normRespSub = MemoryManager.malloc8d(responses);
-          for (int i = 0; i < responses; ++i) {
-            Vec v = fr.vec(fr.numCols()-responses+i);
-            _normRespMul[i] = (v.sigma() != 0)?1.0/v.sigma():1.0;
-            _normRespSub[i] = v.mean();
-          }
-          break;
-        case NORMALIZE:
-          _normRespMul = MemoryManager.malloc8d(responses);
-          _normRespSub = MemoryManager.malloc8d(responses);
-          for (int i = 0; i < responses; ++i) {
-            Vec v = fr.vec(fr.numCols()-responses+i);
-            _normRespMul[i] = (v.max() - v.min() > 0)?1.0/(v.max() - v.min()):1.0;
-            _normRespSub[i] = v.mean();
-          }
-          break;
-        case DEMEAN:
-          _normRespMul = MemoryManager.malloc8d(responses);
-          _normRespSub = MemoryManager.malloc8d(responses);
-          for (int i = 0; i < responses; ++i) {
-            Vec v = fr.vec(fr.numCols()-responses+i);
-            _normRespMul[i] = 1.0;
-            _normRespSub[i] = v.mean();
-          }
-          break;
-        case DESCALE:
-          _normRespSub = MemoryManager.malloc8d(responses);
-          _normRespMul = MemoryManager.malloc8d(responses);
-          for (int i = 0; i < responses; ++i) {
-            Vec v = fr.vec(fr.numCols()-responses+i);
-            _normRespMul[i] = (v.sigma() != 0)?1.0/v.sigma():1.0;
-          }
-          break;
-        case NONE:
-          _normRespMul = null;
-          _normRespSub = null;
-          break;
-        default:
-          throw H2O.unimpl();
-      }
-    }
-    _useAllFactorLevels = false;
-    _adaptedFrame.reloadVecs();
-    _nfolds = nfolds;
-    _foldId = foldId;
-    if(_normMul != null)
-      for(double d:_normMul) assert !Double.isNaN(d);
-    if(_normSub != null)
-      for(double d:_normSub) assert !Double.isNaN(d);
-  }
-
->>>>>>> 907521a0
   // Modify the train & valid frames directly; sort the categorical columns
   // up front according to size; compute the mean/sigma for each column for
   // later normalization.
@@ -294,40 +111,20 @@
       names[i+_cats] = train._names[nums[i]];
       tvecs2[i+_cats] = train.vec(nums[i]);
     }
-<<<<<<< HEAD
     for(int i = names.length-nResponses; i < names.length; ++i) {
       names[i] = train._names[i];
       tvecs2[i] = train.vec(i);
     }
     _adaptedFrame = new Frame(names,tvecs2);
     train.restructure(names,tvecs2);
-    if (valid != null) {
+    if (valid != null)
       valid.restructure(names,valid.vecs(names));
-=======
-    for(int i = 0; i < nnums; ++i){
-      _permutation[ncats+i] = nums[i];
-      names[ncats+i]  =   train._names[nums[i]];
-      if (valid != null) vvecs2         [ncats+i] = vvecs[nums[i]];
-      Vec v = (tvecs2[ncats+i] = tvecs[nums[i]]);
-      double vs = (v.sigma()      ) == 0 ? 1.0 : 1.0/(v.sigma()      );
-      double vm = (v.max()-v.min()) == 0 ? 1.0 : 1.0/(v.max()-v.min());
-      switch(predictor_transform){
-      case STANDARDIZE:  _normSub[i] = v.mean();  _normMul[i] = vs;  break;
-      case NORMALIZE:    _normSub[i] = v.mean();  _normMul[i] = vm;  break;
-      case DEMEAN:       _normSub[i] = v.mean();                     break;
-      case DESCALE:                               _normMul[i] = vs;  break;
-      case NONE:                                                     break;
-      default:           throw H2O.unimpl();
-      }
->>>>>>> 907521a0
-    }
 //    _adaptedFrame = train;
     setPredictorTransform(predictor_transform);
     if(_responses > 0)
       setResponseTransform(response_transform);
   }
 
-<<<<<<< HEAD
   public DataInfo trainDinfo(Frame valid) {
     DataInfo res = (DataInfo)clone();
     res._adaptedFrame = new Frame(_adaptedFrame.names(),valid.vecs(_adaptedFrame.names()));
@@ -351,34 +148,6 @@
     for(int i = 0; i < catLevels.length; ++i){
       _catOffsets[i] = s;
       s += catLevels[i].length;
-=======
-    // Compute the mean/sigma for each response
-    if (_responses > 0) {
-      switch(response_transform){
-      case STANDARDIZE:
-      case NORMALIZE: _normRespSub = MemoryManager.malloc8d(_responses);  _normRespMul = MemoryManager.malloc8d(_responses); Arrays.fill(_normRespMul, 1);  break;
-      case DEMEAN:    _normRespSub = MemoryManager.malloc8d(_responses);  _normRespMul = MemoryManager.malloc8d(_responses); Arrays.fill(_normRespMul, 1);  break;
-      case DESCALE:   _normRespSub = MemoryManager.malloc8d(_responses);  _normRespMul = MemoryManager.malloc8d(_responses);                                break;
-      case NONE:      _normRespSub = null;                                _normRespMul = null;                                                              break;
-      default:        throw H2O.unimpl();
-      }
-      for(int i = 0; i < _responses; ++i){
-        _permutation[ncats+nnums+i] = ncats+nnums+i;
-        names[ncats+nnums+i]  =   train._names[ncats+nnums+i];
-        if (valid != null) vvecs2         [ncats+nnums+i] = vvecs[ncats+nnums+i];
-        Vec v = (tvecs2[ncats+nnums+i] = tvecs[ncats+nnums+i]);
-        double vs = (v.sigma()      ) == 0 ? 1.0 : 1.0/(v.sigma()      );
-        double vm = (v.max()-v.min()) == 0 ? 1.0 : 1.0/(v.max()-v.min());
-        switch( response_transform ) {
-        case STANDARDIZE:  _normRespSub[i] = v.mean();  _normRespMul[i] = vs;  break;
-        case NORMALIZE:    _normRespSub[i] = v.mean();  _normRespMul[i] = vm;  break;
-        case DEMEAN:       _normRespSub[i] = v.mean();                         break;
-        case DESCALE:                                   _normRespMul[i] = vs;  break;
-        case NONE:                                                             break;
-        default:           throw H2O.unimpl();
-        }
-      }
->>>>>>> 907521a0
     }
     _catLvls = catLevels;
     _catOffsets[_catOffsets.length-1] = s;
