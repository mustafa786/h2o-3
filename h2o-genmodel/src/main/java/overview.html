<!DOCTYPE html>
<body>
<br>
This document describes how to use H2O's generated MOJO and POJO models.

<!-- ============================================================ -->
<!-- ============================================================ -->
<br>
<hr>
<br>

<h1><u>About generated models</u></h1>
<p></p>
H2O-generated MOJO and POJO models are intended to be easily embeddable in any Java environment.
The only compilation and runtime dependency for a generated model is the h2o-genmodel.jar
file produced as the build output of this package.

<p></p>
There are subtle differences between POJOs and MOJOs especially in the main.java file and in
specifying the model output. If you are just getting started, refer to the Quick start sections
for <a href="#quickstartmojo">MOJOs</a> and <a href="#quickstartpojo">POJOs</a> first, then
look at the documentation for the <em>hex.genmodel.easy</em> package.

<p></p>
The following topics are covered here:

<p></p>

<h3>POJOs</h3>
<ul>
    <li><a href="#whatisapojo">What is a POJO?</a></li>
    <li><a href="#quickstartpojo">POJO Quick Start</a></li>
    <li><a href="#extracting">Extracting generated models from H2O</a></li>
    <li><a href="#usecases">Use cases</a></li>
</ul>

<h3>MOJOs</h3>
<ul>
    <li><a href="#whatisamojo">What is a MOJO?</a></li>
    <li><a href="#quickstartmojo">MOJO Quick Start</a></li>
    <li><a href="#viewing-a-mojo">How to view a MOJO model</a></li>
</ul>



<!-- ============================================================ -->
<!-- ============================================================ -->
<br>
<hr>
<br>

<a name="whatisapojo"></a>
<h1><u>What is a POJO?</u></h1>
<p></p>
H2O allows you to convert the models you have built to a
<a href="https://en.wikipedia.org/wiki/Plain_Old_Java_Object">Plain Old Java Object</a> (POJO).
POJOs allow users to build a model using H2O and then deploy the model to score in real-time.

<p></p>

<b>Note:</b> POJOs are not supported for XGBoost, GLRM, or Stacked Ensembles models.

<p></p>
<!-- ============================================================ -->
<!-- ============================================================ -->
<br>
<hr>
<br>

<a name="quickstartpojo"></a>
<h1><u>POJO Quick start</u></h1>

<h3>Step 1 (in terminal window 1): Start H2O</h3>
<pre>
$ java -jar h2o.jar
</pre>

<h3>Step 2 (in a web browser): Build model</h3>

<ol>
<li>Go to <a href="http://localhost:54321" target="_blank">http://localhost:54321</a></li>
<li>Click "view example Flows" near the right edge of the screen. Refer to the following screenshot:</li>

    <img border="2" src="doc-files/view_example_flows.png">

<li>Click "GBM_Airlines_Classification.flow"</li>
<li>If a confirmation prompt appears, click "Load Notebook"</li>
<li>From the "Flow" menu, choose "Run all cells" </li>
<li>Scroll down and find the "Model" cell in the notebook.  Click the Download POJO button (shown in the following screenshot):</li>

    <img border="2" src="doc-files/download_pojo_button.png">
<li> NOTE: The instructions below assume the POJO model was downloaded to the "Downloads" folder.</li>
</ol>

<h3>Step 3 (in a *new* terminal window - H2O must still be running in the first terminal window): Download model pieces</h3>
<pre>
$ mkdir experiment
$ cd experiment
$ mv ~/Downloads/gbm_pojo_test.java .
$ curl http://localhost:54321/3/h2o-genmodel.jar > h2o-genmodel.jar
</pre>

<h3>Step 4 (in terminal window 2): Create the main program</h3>
Create a new file called <em>main.java</em> (for example, using vim main.java) with the following contents.
Note that the modelClassName must match the downloaded model name.

<pre>
{@code
import java.io.*;
import hex.genmodel.easy.RowData;
import hex.genmodel.easy.EasyPredictModelWrapper;
import hex.genmodel.easy.prediction.*;

public class main {
  private static String modelClassName = "gbm_pojo_test";

  public static void main(String[] args) throws Exception {
    hex.genmodel.GenModel rawModel;
    rawModel = (hex.genmodel.GenModel) Class.forName(modelClassName).newInstance();
    EasyPredictModelWrapper model = new EasyPredictModelWrapper(rawModel);
    //
    // By default, unknown categorical levels throw PredictUnknownCategoricalLevelException.
    // Optionally configure the wrapper to treat unknown categorical levels as N/A instead
    // and strings that cannot be converted to numbers also to N/As:
    //
    //     EasyPredictModelWrapper model = new EasyPredictModelWrapper(
    //         new EasyPredictModelWrapper.Config()
    //             .setModel(rawModel)
    //             .setConvertUnknownCategoricalLevelsToNa(true)
    //             .setConvertInvalidNumbersToNa(true)
    //     );

    RowData row = new RowData();
     row.put("Year", "1987");
     row.put("Month", "10");
     row.put("DayofMonth", "14");
     row.put("DayOfWeek", "3");
     row.put("CRSDepTime", "730");
     row.put("UniqueCarrier", "PS");
     row.put("Origin", "SAN");
     row.put("Dest", "SFO");

    BinomialModelPrediction p = model.predictBinomial(row);
    System.out.println("Label (aka prediction) is flight departure delayed: " + p.label);
    System.out.print("Class probabilities: ");
    for (int i = 0; i < p.classProbabilities.length; i++) {
      if (i > 0) {
        System.out.print(",");
      }
      System.out.print(p.classProbabilities[i]);
    }
    System.out.println("");
  }
}
}
</pre>

<h3>Step 5 (in terminal window 2): Compile and Run</h3>
<pre>
$ javac -cp h2o-genmodel.jar -J-Xmx2g -J-XX:MaxPermSize=128m gbm_pojo_test.java main.java

# Linux and OS X users
$ java -cp .:h2o-genmodel.jar main

# Windows users
$ java -cp .;h2o-genmodel.jar main
</pre>

The following output displays:
<pre>
        Label (aka prediction) is flight departure delayed: YES
        Class probabilities: 0.4790490513429604,0.5209509486570396
</pre>

<h3><a href="doc-files/GBM_Airlines_Classification.pdf" target="_blank">Appendix: PDF of the Flow that built this model</a></h3>

<!-- ============================================================ -->
<!-- ============================================================ -->
<br>
<hr>
<br>

<a name="extracting"></a>
<h1><u>Extracting generated models from H2O</u></h1>
Generated models can be extracted from H2O in the following ways:

<h3>From the H2O Flow Web UI: </h3>
When viewing a model, click the "Download POJO" button at the top of the model cell
(refer to the example in the "Quick Start" section).

You can also preview the POJO inside Flow, but it will only show the first 1000
lines or so in the web browser, truncating large models.

<h3>From R:</h3>
The following code snippet represents an example of H2O building a model and downloading its
corresponding POJO from an R script:
<pre>
{@code
library(h2o)
h2o.init()
path <- system.file("extdata", "prostate.csv", package = "h2o")
h2o_df <- h2o.importFile(path)
h2o_df$CAPSULE <- as.factor(h2o_df$CAPSULE)
model <- h2o.glm(y = "CAPSULE",
                x = c("AGE", "RACE", "PSA", "GLEASON"),
                training_frame = h2o_df,
                family = "binomial")
h2o.download_pojo(model)
}
</pre>

<h3>From Python:</h3>
The following code snippet represents an example of H2O building a model and downloading its
corresponding POJO from a Python script:

<pre>
{@code
import h2o
h2o.init()
from h2o.estimators.glm import H2OGeneralizedLinearEstimator
path = "http://s3.amazonaws.com/h2o-public-test-data/smalldata/prostate/prostate.csv.zip"
h2o_df = h2o.import_file(path)
h2o_df['CAPSULE'] = h2o_df['CAPSULE'].asfactor()
model = H2OGeneralizedLinearEstimator(family = "binomial")
model.train(y = "CAPSULE",
            x = ["AGE", "RACE", "PSA", "GLEASON"],
            training_frame = h2o_df)
h2o.download_pojo(model)
}
</pre>

<h3>From Java:</h3>
TODO: provide pointer of doing this directly from Java

<h3>From Sparkling Water:</h3>
The following code snippet represents an example of H2O building a model and downloading its
corresponding POJO from a Sparkling water script:

<pre>
{@code
import org.apache.spark.h2o._
val h2oContext = H2OContext.getOrCreate(sc)

import h2oContext._
import org.apache.spark.examples.h2o._
import java.io.File
val dataFile = "examples/smalldata/allyears2k_headers.csv.gz"
val airlinesData = new H2OFrame(new File(dataFile))

import _root_.hex.tree.gbm.GBM
import _root_.hex.tree.gbm.GBMModel.GBMParameters
val gbmParams = new GBMParameters()
  gbmParams._train = airlinesData
  gbmParams._response_column = 'IsDepDelayed
  gbmParams._model_id = water.Key.make("model")
  gbmParams._ntrees = 5
  gbmParams._max_depth = 2

val gbm = new GBM(gbmParams)
val model = gbm.trainModel.get

import water._
import _root_.hex._
import java.net.URI
import water.serial.ObjectTreeBinarySerializer

def exportPOJOModel(model : Model[_, _,_], destination: URI): URI = {
    val destFile = new File(destination)
    val fos = new java.io.FileOutputStream(destFile)
    val writer = new model.JavaModelStreamWriter(false)
    try {
      writer.writeTo(fos)
    } finally {
      fos.close()
    }
    destination
}
exportPOJOModel(model, new File("./GbmModel.java").toURI)
}
</pre>

<!-- ============================================================ -->
<!-- ============================================================ -->
<br>
<hr>
<br>

<a name="usecases"></a>
<h1><u>Use cases</u></h1>
The following use cases are demonstrated with code examples:

<h3>Reading new data from a CSV file and predicting on it</h3>
The {@link hex.genmodel.tools.PredictCsv} class is used by the H2O test harness to make
predictions on new data points.

<h3>Getting a new observation from a JSON request and returning a prediction</h3>
See the <a href="https://github.com/h2oai/app-consumer-loan" target="_blank">Consumer loan application github repository</a>.

<h3>A user-defined-function called directly from hive</h3>
See the <a href="https://github.com/h2oai/h2o-world-2015-training" target="_blank">H2O World 2015 Training github repository</a>.

<!-- ============================================================ -->
<!-- ============================================================ -->
<br>
<hr>
<br>
<a name="whatisamojo"></a>
<h1><u>What is a MOJO?</u></h1>
<p></p>
A MOJO (Model Object, Optimized) is an alternative to H2O's currently available POJO. As with
POJOs, H2O allows you to convert models that you build to MOJOs, which can then be deployed
for scoring in real time.
<p></p>
<<<<<<< HEAD
<b>Notes</b>:
=======
<b>Notes</b>: 
>>>>>>> 12c83d84
<ul>
<li>MOJOs are supported for AutoML, Deep Learning, DRF, GBM, GLM, GLRM, K-Means, Stacked Ensembles, SVM, Word2vec, and XGBoost algorithms.</li>
<li>MOJOs are only supported for encodings that are either default or Enum.</li>
</ul>

<h3><u>Benefit of MOJOs over POJOs</u></h3>
<p></p>
While POJOs continue to be supported, some customers encountered issues with large POJOs not
compiling. (Note that POJOs are not supported for source files larger than 1G.) MOJOs do not
have a size restriction and address the size issue by taking the tree out of the POJO and using
generic tree-walker code to navigate the model. The resulting executable is much smaller and
faster than a POJO.
<p></p>
At large scale, new models are roughly 20-25 times smaller in disk space, 2-3 times faster
during "hot" scoring (after JVM is able to optimize the typical execution paths), and 10-40 times
faster in "cold" scoring (when JVM doesn't know yet know the execution paths) compared to POJOs.
These efficiency gains are larger the bigger the size of the model.
<p></p>
H2O conducted in-house testing using models with 5000 trees of depth 25. At very small scale
(50 trees / 5 depth), POJOs were found to perform approximately 10% faster than MOJOs for binomial
and regression models, but 50% slower than MOJOs for multinomial models.

<p></p>

<!-- ============================================================ -->
<!-- ============================================================ -->
<br>
<hr>
<br>

<a name="quickstartmojo"></a>
<h1><u>MOJO Quick start</u></h1>

MOJOs are built in much the same way as POJOs. The example code below
shows how to start H2O and then build a model using either R or Python.

<h3>Step 1: Start H2O, then build and extract the model</h3>

<p></p>
The examples below describe how to create a model using R and Python. The
<code>download_mojo()</code> function saves the model as a zip file. You can
unzip the file to view the options used to build the file along with each
tree built in the model. Note that each tree file is saved as a binary file type.

<h5>Build and extract a model using R</h5>

<ol><li>Open a terminal window and start r.</li>
    <li>Run the following commands to build a simple GBM model.
        <pre>
        library(h2o)
        h2o.init(nthreads=-1)
        path <- system.file("extdata", "prostate.csv", package="h2o")
        h2o_df <- h2o.importFile(path)
        h2o_df$CAPSULE <- as.factor(h2o_df$CAPSULE)
        model <- h2o.gbm(y="CAPSULE",
                        x=c("AGE", "RACE", "PSA", "GLEASON"),
                        training_frame=h2o_df,
                        distribution="bernoulli",
                        ntrees=100,
                        max_depth=4,
                        learn_rate=0.1)
        </pre>
    </li>
    <li>Download the MOJO and the resulting h2o-genmodel.jar file to a new <b>experiment</b> folder. Be sure to specify the entire path for the MOJO, not just the relative path.
        <pre>modelfile <- h2o.download_mojo(model, path="~/experiments/", get_genmodel_jar=TRUE)
		print("Model saved to " + modelfile) 
		Model saved to /Users/user/GBM_model_R_1475248925871_74.zip"
        </pre>
    </li>
</ol>

<h5>Build and extract a model using Python</h5>

<ol><li>Open a new terminal window and start python.</li>
    <li>Run the following commands to build a simple GBM model.
        <pre>
        import h2o
        from h2o.estimators.gbm import H2OGradientBoostingEstimator
        h2o.init()
        h2o_df = h2o.load_dataset("prostate.csv")
        h2o_df["CAPSULE"] = h2o_df["CAPSULE"].asfactor()
        model=H2OGradientBoostingEstimator(distribution="bernoulli",
                                           ntrees=100,
                                           max_depth=4,
                                           learn_rate=0.1)
        model.train(y="CAPSULE",
                    x=["AGE","RACE","PSA","GLEASON"],
                    training_frame=h2o_df)
        </pre>
    </li>
    <li>
        Download the MOJO and the resulting h2o-genmodel.jar file to a new <b>experiment</b> folder. Be sure to specify the entire path for the MOJO, not just the relative path.
        <pre>
        modelfile = model.download_mojo(path="~/experiment/", get_genmodel_jar=True)
		print("Model saved to " + modelfile)
		Model saved to /Users/user/GBM_model_python_1475248925871_888.zip
        </pre>
    </li>
</ol>

<h3>Step 2: Compile and Run the MOJO</h3>

<p></p>

<ol>
    <li>Open a *new* terminal window and change directories to the <b>experiment</b> folder:
        <pre>
        $ cd experiment
        </pre>
    </li>

    <li>Create your main program in the <b>experiment</b> folder by creating a new file
        called main.java (for example, using "vim main.java"). Include the following contents.
        Note that this file references the GBM model created above using R.
        <pre>
        import java.io.*;
        import hex.genmodel.easy.RowData;
        import hex.genmodel.easy.EasyPredictModelWrapper;
        import hex.genmodel.easy.prediction.*;
        import hex.genmodel.MojoModel;

        public class main {
          public static void main(String[] args) throws Exception {
            EasyPredictModelWrapper model = new EasyPredictModelWrapper(MojoModel.load("GBM_model_R_1475248925871_74.zip"));

            RowData row = new RowData();
            row.put("AGE", "68");
            row.put("RACE", "2");
            row.put("DCAPS", "2");
            row.put("VOL", "0");
            row.put("GLEASON", "6");

            BinomialModelPrediction p = model.predictBinomial(row);
            System.out.println("Has penetrated the prostatic capsule (1=yes; 0=no): " + p.label);
            System.out.print("Class probabilities: ");
            for (int i = 0; i < p.classProbabilities.length; i++) {
              if (i > 0) {
                System.out.print(",");
              }
              System.out.print(p.classProbabilities[i]);
            }
            System.out.println("");
          }
        }
        </pre>

        GBM and DRF return classProbabilities, but not all MOJOs will return a classProbabilities field. Refer to the ModelPrediction definition for each
        algorithm to find the correct field(s) to access. This is available in the H2O-3 GitHub repo at:
        <a href="https://github.com/h2oai/h2o-3/tree/master/h2o-genmodel/src/main/java/hex/genmodel/easy/prediction" target="_blank">
            https://github.com/h2oai/h2o-3/tree/master/h2o-genmodel/src/main/java/hex/genmodel/easy/prediction</a>.

        <p />

        In addition to classProbabilities, in GBM and DRF you can also choose to generate the leafNodeAssignments field, which will show the decision path through each tree. Note that this may slow down the MOJO as it adds computation. Below is the Java code showing how return the leaf node assignment:

        <pre>
         import java.io.*;
         import hex.genmodel.easy.RowData;
         import hex.genmodel.easy.EasyPredictModelWrapper;
         import hex.genmodel.easy.prediction.*;
         import hex.genmodel.MojoModel;

         public class main {
           public static void main(String[] args) throws Exception {
             EasyPredictModelWrapper.Config config = new EasyPredictModelWrapper.Config().setModel(MojoModel.load("GBM_model_R_1475248925871_74.zip")).setEnableLeafAssignment(true);
             EasyPredictModelWrapper model = new EasyPredictModelWrapper(config);

             RowData row = new RowData();
             row.put("AGE", "68");
             row.put("RACE", "2");
             row.put("DCAPS", "2");
             row.put("VOL", "0");
             row.put("GLEASON", "6");

             BinomialModelPrediction p = model.predictBinomial(row);
             System.out.println("Has penetrated the prostatic capsule (1=yes; 0=no): " + p.label);
             System.out.print("Class probabilities: ");
             for (int i = 0; i < p.classProbabilities.length; i++) {
               if (i > 0) {
             System.out.print(",");
               }
               System.out.print(p.classProbabilities[i]);
             }

             System.out.println("Leaf node assighnments: ");
             for (int i=0; i < p.leafNodeAssignments; i++) {
               if (i > 0) {
               System.out.print.(p.leafNodeAssignments[i]);
               }
             }
             System.out.println("");
           }
         }
        </pre>    
        <p></p>
    </li>
    <li>
        Compile and run in terminal window 2.
        <pre>
        $ javac -cp h2o-genmodel.jar -J-Xms2g -J-XX:MaxPermSize=128m main.java

        # Linux and OS X users
        $ java -cp .:h2o-genmodel.jar main

        # Windows users
        $ java -cp .;h2o-genmodel.jar main
        </pre>
    </li>
</ol>

The following output displays:
<p></p>
<pre>Has penetrated the prostatic capsule (1 yes; 0 no): 0
Class probabilities: 0.8059929056296662,0.19400709437033375</pre>


<a name="viewing-a-mojo"></a>
<h1><u>How to view a MOJO model</u></h1>
A java tool for converting binary mojo files into human viewable graphs is packaged with H2O.
This tool produces output that "dot" (which is part of Graphviz) can turn into an image.
(See the <a href="http://www.graphviz.org">Graphviz home page</a> for more information.)

<p></p>
Here is example output for a GBM model:
<p></p>
<img style="max-width: 70%; height: auto;" src="doc-files/gbm_mojo_graph.png">

<h3>From R:</h3>
The following code snippet shows how to download a MOJO from R and run the PrintMojo tool on
the command line to make a .png file. To better control the look and feel of your tree, we
provide two options for PrintMojo. ``--decimalplaces`` (or ``-d``) allows you to control the 
number of decimal points shown for numbers. ``--fontsize`` (or ``-f``) controls the font size. 
The default font size is 14. When using this option, be careful not to choose a font size that 
is so large that you cannot see your whole tree. We recommend using a font size no larger than 
20.

<pre>
library(h2o)
h2o.init()
df <- h2o.importFile("http://s3.amazonaws.com/h2o-public-test-data/smalldata/airlines/allyears2k_headers.zip")
model <- h2o.gbm(model_id = "model",
                training_frame = df,
                x = c("Year", "Month", "DayofMonth", "DayOfWeek", "UniqueCarrier"),
                y = "IsDepDelayed",
                max_depth = 3,
                ntrees = 5)
h2o.download_mojo(model, getwd(), FALSE)

# Now download the latest stable h2o release from http://www.h2o.ai/download/
# and run the PrintMojo tool from the command line.
#
# (For MacOS: brew install graphviz)
java -cp h2o.jar hex.genmodel.tools.PrintMojo --tree 0 -i model.zip -o model.gv -f 20 -d 3
dot -Tpng model.gv -o model.png
open model.png
</pre>

<h1><u>Using an XGBoost MOJO with Maven</u></h1>
If you declare a dependency on h2o-genmodel, then you also have to include the h2o-genmodel-ext-xgboost dependency if you are planning to use XGBoost models. For example:
<p></p>
<pre>
<xmp>
<groupId>ai.h2o</groupId>
<artifactId>xgboost-mojo-example</artifactId>
<version>1.0-SNAPSHOT</version>

<dependencies>
    <dependency>
        <groupId>ai.h2o</groupId>
        <artifactId>h2o-genmodel-ext-xgboost</artifactId>
        <version>3.20.0.3</version>
    </dependency>
    <dependency>
        <groupId>ai.h2o</groupId>
        <artifactId>h2o-genmodel</artifactId>
        <version>3.20.0.3</version>
    </dependency>
</dependencies>
</xmp>
</pre>

</body><|MERGE_RESOLUTION|>--- conflicted
+++ resolved
@@ -311,11 +311,7 @@
 POJOs, H2O allows you to convert models that you build to MOJOs, which can then be deployed
 for scoring in real time.
 <p></p>
-<<<<<<< HEAD
-<b>Notes</b>:
-=======
 <b>Notes</b>: 
->>>>>>> 12c83d84
 <ul>
 <li>MOJOs are supported for AutoML, Deep Learning, DRF, GBM, GLM, GLRM, K-Means, Stacked Ensembles, SVM, Word2vec, and XGBoost algorithms.</li>
 <li>MOJOs are only supported for encodings that are either default or Enum.</li>
