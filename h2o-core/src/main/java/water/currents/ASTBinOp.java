package water.currents;

import water.H2O;
import water.MRTask;
import water.fvec.Chunk;
import water.fvec.Frame;
import water.fvec.NewChunk;
import water.fvec.Vec;
import water.parser.ValueString;
import water.util.ArrayUtils;

/**
 * Subclasses auto-widen between scalars and Frames, and have exactly two arguments
 */
abstract class ASTBinOp extends ASTPrim {
  @Override int nargs() { return 1+2; }
  @Override Val apply( Env env, Env.StackHelp stk, AST asts[] ) {
    Val left = stk.track(asts[1].exec(env));
    Val rite = stk.track(asts[2].exec(env));
    return prim_apply(left,rite);
  }

  Val prim_apply( Val left, Val rite ) {
    left = check1by1(left);
    rite = check1by1(rite);
    switch( left.type() ) {
    case Val.NUM: 
      final double dlf = left.getNum();
      switch( rite.type() ) {
      case Val.NUM:  return new ValNum( op (dlf,rite.getNum()));
      case Val.FRM:  return scalar_op_frame(dlf,rite.getFrame());
      case Val.STR:  throw H2O.unimpl();
      default: throw H2O.fail();
      }

    case Val.FRM: 
      Frame flf = left.getFrame();
      switch( rite.type() ) {
      case Val.NUM:  return frame_op_scalar(flf,rite.getNum());
      case Val.STR:  return frame_op_scalar(flf,rite.getStr());
      case Val.FRM:  return frame_op_frame (flf,rite.getFrame());
      default: throw H2O.fail();
      }
          
    case Val.STR: 
      String slf = left.getStr();
      switch( rite.type() ) {
      case Val.NUM:  throw H2O.unimpl();
      case Val.STR:  throw H2O.unimpl();
      case Val.FRM:  return scalar_op_frame(slf,rite.getFrame());
      default: throw H2O.fail();
      }

    default: throw H2O.fail();
    }
  }

  Val check1by1(Val v) {
    if( v.type() == Val.FRM ) {
      Frame fr = v.getFrame();
      if( fr.numRows() == 1 && fr.numCols() == 1 )
        v = new ValNum(fr.anyVec().at(0));
    }
    return v;
  }
  /** Override to express a basic math primitive */
  abstract double op( double l, double r );
  double str_op( ValueString l, ValueString r ) { throw H2O.fail(); }

  /** Auto-widen the scalar to every element of the frame */
  private ValFrame scalar_op_frame( final double d, Frame fr ) {
    Frame res = new MRTask() {
        @Override public void map( Chunk[] chks, NewChunk[] cress ) {
          for( int c=0; c<chks.length; c++ ) {
            Chunk chk = chks[c];
            NewChunk cres = cress[c];
            for( int i=0; i<chk._len; i++ )
              cres.addNum(op(d,chk.atd(i)));
          }
        }
      }.doAll(fr.numCols(),fr).outputFrame(fr._names,null);
    return cleanEnum( fr, res ); // Cleanup enum misuse
  }

  /** Auto-widen the scalar to every element of the frame */
  ValFrame frame_op_scalar( Frame fr, final double d ) {
    Frame res = new MRTask() {
        @Override public void map( Chunk[] chks, NewChunk[] cress ) {
          for( int c=0; c<chks.length; c++ ) {
            Chunk chk = chks[c];
            NewChunk cres = cress[c];
            for( int i=0; i<chk._len; i++ )
              cres.addNum(op(chk.atd(i),d));
          }
        }
      }.doAll(fr.numCols(),fr).outputFrame(fr._names,null);
    return cleanEnum( fr, res ); // Cleanup enum misuse
  }

  // Ops do not make sense on Enums, except EQ/NE; flip such ops to NAs
  private ValFrame cleanEnum( Frame oldfr, Frame newfr ) {
    final boolean enumOK = enumOK();
    final Vec oldvecs[] = oldfr.vecs();
    final Vec newvecs[] = newfr.vecs();
    for( int i=0; i<oldvecs.length; i++ )
      if( !oldvecs[i].isNumeric() && // Must be numeric OR
          !oldvecs[i].isTime() &&    // time OR
          !(oldvecs[i].isEnum() && enumOK) ) // Enum and enums are OK (op is EQ/NE)
        newvecs[i] = newvecs[i].makeCon(Double.NaN);
    return new ValFrame(newfr);
  }

  /** Auto-widen the scalar to every element of the frame */
  private ValFrame frame_op_scalar( Frame fr, final String str ) {
    Frame res = new MRTask() {
        @Override public void map( Chunk[] chks, NewChunk[] cress ) {
          ValueString vstr = new ValueString();
          for( int c=0; c<chks.length; c++ ) {
            Chunk chk = chks[c];
            NewChunk cres = cress[c];
            Vec vec = chk.vec();
            // String Vectors: apply str_op as ValueStrings to all elements
            if( vec.isString() ) {
              final ValueString conStr = new ValueString(str);
              for( int i=0; i<chk._len; i++ )
                cres.addNum(str_op(chk.atStr(vstr,i),conStr));
            } else if( vec.isEnum() ) {
              // Enum Vectors: convert string to domain value; apply op (not
              // str_op).  Not sure what the "right" behavior here is, can
              // easily argue that should instead apply str_op to the Enum
              // string domain value - except that this whole operation only
              // makes sense for EQ/NE, and is much faster when just comparing
              // doubles vs comparing strings.  Note that if the string is not
              // part of the Enum domain, the find op returns -1 which is never
              // equal to any Enum dense integer (which are always 0+).
              final double d = (double)ArrayUtils.find(vec.domain(),str);
              for( int i=0; i<chk._len; i++ )
                cres.addNum(op(chk.atd(i),d));
            } else { // mixing string and numeric
              final double d = op(1,2); // false or true only
              for( int i=0; i<chk._len; i++ )
                cres.addNum(d);
            }
          }
        }
      }.doAll(fr.numCols(),fr).outputFrame(fr._names,null);
    return new ValFrame(res);
  }

  /** Auto-widen the scalar to every element of the frame */
  private ValFrame scalar_op_frame( final String str, Frame fr ) {
    Frame res = new MRTask() {
        @Override public void map( Chunk[] chks, NewChunk[] cress ) {
          ValueString vstr = new ValueString();
          for( int c=0; c<chks.length; c++ ) {
            Chunk chk = chks[c];
            NewChunk cres = cress[c];
            Vec vec = chk.vec();
            // String Vectors: apply str_op as ValueStrings to all elements
            if( vec.isString() ) {
              final ValueString conStr = new ValueString(str);
              for( int i=0; i<chk._len; i++ )
                cres.addNum(str_op(conStr,chk.atStr(vstr,i)));
            } else if( vec.isEnum() ) {
              // Enum Vectors: convert string to domain value; apply op (not
              // str_op).  Not sure what the "right" behavior here is, can
              // easily argue that should instead apply str_op to the Enum
              // string domain value - except that this whole operation only
              // makes sense for EQ/NE, and is much faster when just comparing
              // doubles vs comparing strings.
              final double d = (double)ArrayUtils.find(vec.domain(),str);
              for( int i=0; i<chk._len; i++ )
                cres.addNum(op(d,chk.atd(i)));
            } // mixing string and numeric; will be all NA below
          }
        }
      }.doAll(fr.numCols(),fr).outputFrame(fr._names,null);
    // str_ops do not make sense on numerics
    final Vec oldvecs[] = fr.vecs();
    final Vec newvecs[] = res.vecs();
    for( int i=0; i<oldvecs.length; i++ )
      if( !oldvecs[i].isString() && // Must be String OR
          !oldvecs[i].isEnum() )    // Enum
        newvecs[i] = newvecs[i].makeCon(Double.NaN);
    return new ValFrame(res);
  }

  /** Auto-widen: If one frame has only 1 column, auto-widen that 1 column to
   *  the rest.  Otherwise the frames must have the same column count, and
   *  auto-widen element-by-element.  Short-cut if one frame has zero
   *  columns. */
  private ValFrame frame_op_frame( Frame lf, Frame rt ) {
    if( lf.numRows() != rt.numRows() ) 
      throw new IllegalArgumentException("Frames must have same rows, found "+lf.numRows()+" rows and "+rt.numRows()+" rows.");
    if( lf.numCols() == 0 ) return new ValFrame(lf);
    if( rt.numCols() == 0 ) return new ValFrame(rt);
    if( lf.numCols() == 1 && rt.numCols() > 1 ) return vec_op_frame(lf.vecs()[0],rt);
    if( rt.numCols() == 1 && lf.numCols() > 1 ) return frame_op_vec(lf,rt.vecs()[0]);
    if( lf.numCols() != rt.numCols() )
      throw new IllegalArgumentException("Frames must have same columns, found "+lf.numCols()+" columns and "+rt.numCols()+" columns.");

    return new ValFrame(new MRTask() {
        @Override public void map( Chunk[] chks, NewChunk[] cress ) {
          assert (cress.length<<1) == chks.length;
          for( int c=0; c<cress.length; c++ ) {
            Chunk clf = chks[c];
            Chunk crt = chks[c+cress.length];
            NewChunk cres = cress[c];
            for( int i=0; i<clf._len; i++ )
              cres.addNum(op(clf.atd(i),crt.atd(i)));
          }
        }
      }.doAll(lf.numCols(),new Frame(lf).add(rt)).outputFrame(lf._names,null));
  }

  private ValFrame vec_op_frame( Vec vec, Frame fr ) {
    throw H2O.unimpl();
  }
  private ValFrame frame_op_vec( Frame fr, Vec vec ) {
    throw H2O.unimpl();
  }
  
  // Make sense to run this OP on an enm?
  boolean enumOK() { return false; }
}

// ----------------------------------------------------------------------------
// Expressions that auto-widen between NUM and FRM
class ASTAnd  extends ASTBinOp { String str() { return "&" ; } double op( double l, double r ) { return ASTLAnd.and_op(l,r); } }
class ASTDiv  extends ASTBinOp { String str() { return "/" ; } double op( double l, double r ) { return l/r;}}
class ASTMod  extends ASTBinOp { String str() { return "mod";} double op( double l, double r ) { return l%r;}}
class ASTMul  extends ASTBinOp { String str() { return "*" ; } double op( double l, double r ) { return l*r;}}
class ASTOr   extends ASTBinOp { String str() { return "|" ; } double op( double l, double r ) { return ASTLOr . or_op(l,r); } }
class ASTPlus extends ASTBinOp { String str() { return "+" ; } double op( double l, double r ) { return l+ r; } }
class ASTPow  extends ASTBinOp { String str() { return "^" ; } double op( double l, double r ) { return Math.pow(l,r); } }
class ASTSub  extends ASTBinOp { String str() { return "-" ; } double op( double l, double r ) { return l- r; } }

class ASTRound extends ASTBinOp { 
  String str() { return "round"; } 
  double op(double x, double digits) { 
    // e.g.: floor(2.676*100 + 0.5) / 100 => 2.68
    if(Double.isNaN(x)) return x;
    double sgn = x < 0 ? -1 : 1;
    x = Math.abs(x);
    double power_of_10 = (int)Math.pow(10, (int)digits);
    return sgn*(digits == 0
                // go to the even digit
                ? (x % 1 >= 0.5 && !(Math.floor(x)%2==0))
                ? Math.ceil(x)
                : Math.floor(x)
                : Math.floor(x * power_of_10 + 0.5) / power_of_10);
  }
}

class ASTSignif extends ASTBinOp { 
  String str() { return "signif"; } 
  double op(double x, double digits) { 
    if(Double.isNaN(x)) return x;
    java.math.BigDecimal bd = new java.math.BigDecimal(x);
    bd = bd.round(new java.math.MathContext((int)digits, java.math.RoundingMode.HALF_EVEN));
    return bd.doubleValue();
  }
}


class ASTGE   extends ASTBinOp { String str() { return ">="; } double op( double l, double r ) { return l>=r?1:0; } }
class ASTGT   extends ASTBinOp { String str() { return ">" ; } double op( double l, double r ) { return l> r?1:0; } }
class ASTLE   extends ASTBinOp { String str() { return "<="; } double op( double l, double r ) { return l<=r?1:0; } }
class ASTLT   extends ASTBinOp { String str() { return "<" ; } double op( double l, double r ) { return l< r?1:0; } }

class ASTEQ   extends ASTBinOp { String str() { return "=="; } double op( double l, double r ) { return l==r?1:0; } 
  double str_op( ValueString l, ValueString r ) { return l==null ? (r==null?1:0) : (l.equals(r) ? 1 : 0); } 
  @Override ValFrame frame_op_scalar( Frame fr, final double d ) {
    return new ValFrame(new MRTask() {
        @Override public void map( Chunk[] chks, NewChunk[] cress ) {
          for( int c=0; c<chks.length; c++ ) {
            Chunk chk = chks[c];
            NewChunk cres = cress[c];
            if( !chk.vec().isNumeric() ) cres.addZeros(chk._len);
            else 
              for( int i=0; i<chk._len; i++ )
                cres.addNum(op(chk.atd(i),d));
          }
        }
      }.doAll(fr.numCols(),fr).outputFrame());
  }
  @Override boolean enumOK() { return true; }  // Make sense to run this OP on an enm?
}

class ASTNE   extends ASTBinOp { String str() { return "!="; } double op( double l, double r ) { return l!=r?1:0; } 
  double str_op( ValueString l, ValueString r ) { return l==null ? (r==null?0:1) : (l.equals(r) ? 0 : 1); } 
  @Override boolean enumOK() { return true; }  // Make sense to run this OP on an enm?
}

// ----------------------------------------------------------------------------
// Logical-AND.  If the first arg is false, do not execute the 2nd arg.
class ASTLAnd extends ASTBinOp { 
  String str() { return "&&"; } 
  @Override Val apply( Env env, Env.StackHelp stk, AST asts[] ) {
    Val left = stk.track(asts[1].exec(env));
    // If the left is zero or NA, do not evaluate the right, just return the left
    if( left.isNum() ) {
      double d = ((ValNum)left)._d;
      if( d==0 || Double.isNaN(d) ) return left;
    }
    Val rite = stk.track(asts[2].exec(env));
    return prim_apply(left,rite);
  }
  // Weird R semantics, zero trumps NA
  double op( double l, double r ) { return and_op(l,r); }
  static double and_op( double l, double r ) {   
    return (l==0||r==0) ? 0 : (Double.isNaN(l) || Double.isNaN(r) ? Double.NaN : 1); 
  } 
}

// Logical-OR.  If the first arg is true, do not execute the 2nd arg.
class ASTLOr extends ASTBinOp { 
  String str() { return "||"; } 
  @Override Val apply( Env env, Env.StackHelp stk, AST asts[] ) {
    Val left = stk.track(asts[1].exec(env));
    // If the left is non-zero or NA, do not evaluate the right, just return the left
    if( left.isNum() ) {
      double d = ((ValNum)left)._d;
      if( d!=0 || Double.isNaN(d) ) return left;
    }
    Val rite = stk.track(asts[2].exec(env));
    return prim_apply(left,rite);
  }
  // Weird R semantics, zero trumps NA
  double op( double l, double r ) { return or_op(l,r); }
  static double or_op( double l, double r ) {   
    return (l!=0||r!=0) ? 1 : (Double.isNaN(l) || Double.isNaN(r) ? Double.NaN : 0); 
  } 
}

// IfElse.  
//
// "NaNs poison".  If the test is a NaN, evaluate neither side and return a NaN
//
// "Frames poison".  If the test is a Frame, both sides are evaluated and
// selected between according to the test.  The result is a Frame.  All Frames
// must be compatible, and scalars and 1-column Frames are widened to match the
// widest frame.  NaN test values produce NaN results.
//
// If the test is a scalar, then only the returned side is evaluated.  If both
// sides are scalars or frames, then the evaluated result is returned.  The
// unevaluated side is not checked for being a compatible frame.  It is an
// error if one side is typed as a scalar and the other as a Frame.
//
<<<<<<< HEAD
class ASTIfElse extends ASTPrim { 
=======
// ifelse( NaN  , yes, no ) ==> NaN
// ifelse( true , yes, no ) ==> yes; no is NOT evaluated
// ifelse( false, yes, no ) ==> no; yes is NOT evaluated
// ifelse( frame, yes, no ) ==> yes & no must be scalars, or same-shape arrays.  
//    If frame is all zero, then treat as constant false
//    If frame is all non-zero, then treat as constant true
//    Elements are picked from yes & no according to frame elements being
//    non-zero or zero (and NaN if frame is NaN).
class ASTIfElse extends ASTPrim {
>>>>>>> f32a43b7
  @Override int nargs() { return 1+3; } // test true false
  String str() { return "ifelse"; } 
  @Override Val apply( Env env, Env.StackHelp stk, AST asts[] ) {
    Val val = stk.track(asts[1].exec(env));

    if( val.isNum() ) {         // Scalar test, scalar result
      double d = val.getNum();
      if( Double.isNaN(d) ) return new ValNum(Double.NaN);
      Val res = stk.track(asts[d==0 ? 3 : 2].exec(env)); // exec only 1 of false and true
      return res.isFrame() ? new ValNum(res.getFrame().vec(0).at(0)) : res;
    }

    // Frame test.  Frame result.
    Frame tst = val.getFrame();

    // If all zero's, return false and never execute true.
    Frame fr = new Frame(tst);
    Val tval = null;
    for( Vec vec : tst.vecs() )
      if( vec.min()!=0 || vec.max()!= 0 ) {
        tval = exec_check(env,stk,tst,asts[2],fr);
        break;
      }
    final boolean has_tfr = tval != null && tval.isFrame();
    final double td = (tval != null && tval.isNum()) ? tval.getNum() : Double.NaN;

    // If all nonzero's (or NA's), then never execute false.
    Val fval = null;
    for( Vec vec : tst.vecs() )
      if( vec.nzCnt()+vec.naCnt() < vec.length() ) {
        fval = exec_check(env,stk,tst,asts[3],fr);
        break;
      }
    final boolean has_ffr = fval != null && fval.isFrame();
    final double fd = (fval != null && fval.isNum()) ? fval.getNum() : Double.NaN;

    // Now pick from left-or-right in the new frame
    Frame res = new MRTask() {
        @Override public void map( Chunk chks[], NewChunk nchks[] ) {
          assert nchks.length+(has_tfr ? nchks.length : 0)+(has_ffr ? nchks.length : 0) == chks.length;
          for( int i=0; i<nchks.length; i++ ) {
            Chunk ctst = chks[i];
            NewChunk res = nchks[i];
            for( int row=0; row<ctst._len; row++ ) {
              double d;
              if(     ctst.isNA(row)    ) d = Double.NaN;
              else if( ctst.atd(row)==0 ) d = has_ffr ? chks[i+nchks.length+(has_tfr ? nchks.length : 0)].atd(row) : fd;
              else                        d = has_tfr ? chks[i+nchks.length                             ].atd(row) : td;
              res.addNum(d);
            }
          }
        }
      }.doAll(tst.numCols(),fr).outputFrame();
    return new ValFrame(res);
  }

  Val exec_check( Env env, Env.StackHelp stk, Frame tst, AST ast, Frame xfr ) {
    Val val = ast.exec(env);
    if( val.isFrame() ) {
      Frame fr = stk.track(val).getFrame();
      if( tst.numCols() != fr.numCols() || tst.numRows() != fr.numRows() )
        throw new IllegalArgumentException("ifelse test frame and other frames must match dimensions, found "+tst+" and "+fr);
      xfr.add(fr);
    }
    return val;
  }
}<|MERGE_RESOLUTION|>--- conflicted
+++ resolved
@@ -347,19 +347,7 @@
 // unevaluated side is not checked for being a compatible frame.  It is an
 // error if one side is typed as a scalar and the other as a Frame.
 //
-<<<<<<< HEAD
-class ASTIfElse extends ASTPrim { 
-=======
-// ifelse( NaN  , yes, no ) ==> NaN
-// ifelse( true , yes, no ) ==> yes; no is NOT evaluated
-// ifelse( false, yes, no ) ==> no; yes is NOT evaluated
-// ifelse( frame, yes, no ) ==> yes & no must be scalars, or same-shape arrays.  
-//    If frame is all zero, then treat as constant false
-//    If frame is all non-zero, then treat as constant true
-//    Elements are picked from yes & no according to frame elements being
-//    non-zero or zero (and NaN if frame is NaN).
 class ASTIfElse extends ASTPrim {
->>>>>>> f32a43b7
   @Override int nargs() { return 1+3; } // test true false
   String str() { return "ifelse"; } 
   @Override Val apply( Env env, Env.StackHelp stk, AST asts[] ) {
