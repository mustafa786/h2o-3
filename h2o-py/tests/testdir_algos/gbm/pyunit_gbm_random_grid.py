--- conflicted
+++ resolved
@@ -44,12 +44,6 @@
     predictions = stacker.predict(air_hex)  # training data
     print("predictions for ensemble are in: " + predictions.frame_id)
 
-<<<<<<< HEAD
-  air_grid = H2OGridSearch(H2OGradientBoostingEstimator, hyper_params=hyper_parameters, search_criteria=search_crit)
-  air_grid.train(x=myX, y="IsDepDelayed", training_frame=air_hex, distribution="bernoulli")
-  assert(len(air_grid.get_grid())==5)
-  print(air_grid.get_grid("logloss"))
-=======
     # Check that the model can be retrieved
     assert stacker.model_id == "my_ensemble"
     modelcopy = h2o.get_model(stacker.model_id)
@@ -60,11 +54,15 @@
     assert round(predictions[0, "YES"], 4) == 0.4327, "Expected prediction for row: {0} to be: {1}; got: {2} instead.".format(0, 0.4327, round(predictions[0, "YES"], 4))
     assert round(predictions[1, "YES"], 4) == 0.5214, "Expected prediction for row: {0} to be: {1}; got: {2} instead.".format(1, 0.5214, round(predictions[1, "YES"], 4))
     assert round(predictions[2, "YES"], 4) == 0.4666, "Expected prediction for row: {0} to be: {1}; got: {2} instead.".format(2, 0.4666, round(predictions[2, "YES"], 4))
->>>>>>> cfa20108
 
-  # added this part to check h2o.get_grid is working properly
-  fetch_grid = h2o.get_grid(str(air_grid.grid_id))
-  assert len(air_grid.get_grid())==len(fetch_grid.get_grid())
+    air_grid = H2OGridSearch(H2OGradientBoostingEstimator, hyper_params=hyper_parameters, search_criteria=search_crit)
+    air_grid.train(x=myX, y="IsDepDelayed", training_frame=air_hex, distribution="bernoulli")
+    assert(len(air_grid.get_grid())==5)
+    print(air_grid.get_grid("logloss"))
+
+    # added this part to check h2o.get_grid is working properly
+    fetch_grid = h2o.get_grid(str(air_grid.grid_id))
+    assert len(air_grid.get_grid())==len(fetch_grid.get_grid())
 
 
 if __name__ == "__main__":
