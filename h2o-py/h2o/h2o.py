"""
This module provides all of the top level calls for models and various data transform methods.
By simply
"""

import os
import os.path
import re
import urllib
import urllib2
import json
import imp
import random
import tabulate
from connection import H2OConnection
from job import H2OJob
from expr import ExprNode
from frame import H2OFrame, _py_tmp_key
from model import H2OBinomialModel,H2OAutoEncoderModel,H2OClusteringModel,H2OMultinomialModel,H2ORegressionModel
import h2o_model_builder


def import_file(path):
  """
  Import a single file or collection of files.

  :param path: A path to a data file (remote or local).
  :return: A new H2OFrame
  """
  paths = [path] if isinstance(path,str) else path
  return [ _import1(fname) for fname in paths ]

def _import1(path):
  j = H2OConnection.get_json(url_suffix="ImportFiles", path=path)
  if j['fails']:
    raise ValueError("ImportFiles of " + path + " failed on " + j['fails'])
  return j['destination_frames'][0]

def upload_file(path, destination_frame=""):
  """
  Upload a dataset at the path given from the local machine to the H2O cluster.

  :param path: A path specifying the location of the data to upload.
  :param destination_frame: The name of the H2O Frame in the H2O Cluster.
  :return: A new H2OFrame
  """
  fui = {"file": os.path.abspath(path)}
  destination_frame = _py_tmp_key() if destination_frame == "" else destination_frame
  H2OConnection.post_json(url_suffix="PostFile", file_upload_info=fui,destination_frame=destination_frame)
  return H2OFrame(raw_id=destination_frame)


def import_frame(path=None):
  """
  Import a frame from a file (remote or local machine). If you run H2O on Hadoop, you can access to HDFS

  :param path: A path specifying the location of the data to import.
  :return: A new H2OFrame
  """
  return H2OFrame(file_path=path)


def parse_setup(raw_frames):
  """
  :param raw_frames: A collection of imported file frames
  :return: A ParseSetup "object"
  """

  # The H2O backend only accepts things that are quoted
  if isinstance(raw_frames, unicode): raw_frames = [raw_frames]
  j = H2OConnection.post_json(url_suffix="ParseSetup", source_frames=[_quoted(id) for id in raw_frames])
  return j


def parse(setup, h2o_name, first_line_is_header=(-1, 0, 1)):
  """
  Trigger a parse; blocking; removeFrame just keep the Vecs.
  :param setup: The result of calling parse_setup.
  :param h2o_name: The name of the H2O Frame on the back end.
  :param first_line_is_header: -1 means data, 0 means guess, 1 means header.
  :return: A new parsed object
  """
  # Parse parameters (None values provided by setup)
  p = { 'destination_frame' : h2o_name,
        'parse_type' : None,
        'separator' : None,
        'single_quotes' : None,
        'check_header'  : None,
        'number_columns' : None,
        'chunk_size'    : None,
        'delete_on_done' : True,
        'blocking' : False,
        }
  if isinstance(first_line_is_header, tuple):
    first_line_is_header = setup["check_header"]

  if setup["column_names"]:
    setup["column_names"] = [_quoted(name) for name in setup["column_names"]]
    p["column_names"] = None

  if setup["column_types"]:
    setup["column_types"] = [_quoted(name) for name in setup["column_types"]]
    p["column_types"] = None

  if setup["na_strings"]:
    setup["na_strings"] = [[_quoted(na) for na in col] if col is not None else [] for col in setup["na_strings"]]
    p["na_strings"] = None


  # update the parse parameters with the parse_setup values
  p.update({k: v for k, v in setup.iteritems() if k in p})

  p["check_header"] = first_line_is_header

  # Extract only 'name' from each src in the array of srcs
  p['source_frames'] = [_quoted(src['name']) for src in setup['source_frames']]

  # Request blocking parse
  j = H2OJob(H2OConnection.post_json(url_suffix="Parse", **p), "Parse").poll()
  return j.jobs

def parse_raw(setup, id=None, first_line_is_header=(-1,0,1)):
  """
  Used in conjunction with import_file and parse_setup in order to make alterations before parsing.
  :param setup: Result of h2o.parse_setup
  :param id: An optional id for the frame.
  :param first_line_is_header: -1,0,1 if the first line is to be used as the header
  :return: An H2OFrame object
  """
  id = setup["destination_frame"]
  fr = H2OFrame()
  parsed = parse(setup, id, first_line_is_header)
  fr._nrows = parsed['rows']
  fr._col_names = parsed['column_names']
  fr._ncols = len(fr._col_names)
  fr._computed = True
  fr._id = id
  return fr

def _quoted(key):
  if key == None: return "\"\""
  is_quoted = len(re.findall(r'\"(.+?)\"', key)) != 0
  key = key if is_quoted  else "\"" + key + "\""
  return key


def ifelse(test,yes,no):
  """
  Semantically equivalent to R's ifelse.
  Based on the booleans in the test vector, the output has the values of the yes and no
  vectors interleaved (or merged together).

  :param test: A "test" H2OFrame
  :param yes:  A "yes" H2OFrame
  :param no:   A "no"  H2OFrame
  :return: An H2OFrame
  """
  return H2OFrame(expr=ExprNode("ifelse",test,yes,no))._frame()


def get_model(model_id):
  """
  Return the specified model

  :param model_id: The model identification in h2o
  """
  model_json = H2OConnection.get_json("Models/"+model_id)["models"][0]
  model_type = model_json["output"]["model_category"]
  if model_type=="Binomial":      return H2OBinomialModel(model_id, model_json)
  elif model_type=="Clustering":  return H2OClusteringModel(model_id, model_json)
  elif model_type=="Regression":  return H2ORegressionModel(model_id, model_json)
  elif model_type=="Multinomial": return H2OMultinomialModel(model_id, model_json)
  elif model_type=="AutoEncoder": return H2OAutoEncoderModel(model_id, model_json)
  else:                           raise NotImplementedError(model_type)


def get_frame(frame_id):
  """
  Obtain a handle to the frame in H2O with the frame_id key.

  :return: An H2OFrame
  """
  return H2OFrame.get_frame(frame_id)

"""
Here are some testing utilities for running the pyunit tests in conjunction with run.py.

run.py issues an ip and port as a string:  "<ip>:<port>".
The expected value of sys_args[1] is "<ip>:<port>"
"""


"""
All tests MUST have the following structure:

import sys
sys.path.insert(1, "..")  # may vary depending on this test's position relative to h2o-py
import h2o


def my_test(ip=None, port=None):
  ...test filling...

if __name__ == "__main__":
  h2o.run_test(sys.argv, my_test)

So each test must have an ip and port
"""




# TODO/FIXME: need to create an internal testing framework for python ... internal IP addresses should NOT be published as part of package!
# HDFS helpers
def get_h2o_internal_hdfs_name_node():
  return "172.16.2.176"

def is_running_internal_to_h2o():
  url = "http://{0}:50070".format(get_h2o_internal_hdfs_name_node())
  try:
    urllib2.urlopen(urllib2.Request(url))
    internal = True
  except:
    internal = False
  return internal

def check_dims_values(python_obj, h2o_frame, rows, cols):
  """
  Check that the dimensions and values of the python object and H2OFrame are equivalent. Assumes that the python object
  conforms to the rules specified in the h2o frame documentation.
  :param python_obj: a (nested) list, tuple, dictionary, numpy.ndarray, ,or pandas.DataFrame
  :param h2o_frame: an H2OFrame
  :param rows: number of rows
  :param cols: number of columns
  :return: None
  """
  h2o_rows, h2o_cols = h2o_frame.dim()
  assert h2o_rows == rows and h2o_cols == cols, "failed dim check! h2o_rows:{0} rows:{1} h2o_cols:{2} cols:{3}" \
                                                "".format(h2o_rows, rows, h2o_cols, cols)
  if isinstance(python_obj, (list, tuple)):
    for r in range(rows):
      for c in range(cols):
        pval = python_obj[r][c] if rows > 1 else python_obj[c]
        hval = h2o_frame[r,c]
        assert pval == hval, "expected H2OFrame to have the same values as the python object for row {0} and column " \
                             "{1}, but h2o got {2} and python got {3}.".format(r, c, hval, pval)
  elif isinstance(python_obj, dict):
    for r in range(rows):
      for k in python_obj.keys():
        pval = python_obj[k][r] if hasattr(python_obj[k],'__iter__') else python_obj[k]
        hval = h2o_frame[r,k]
        assert pval == hval, "expected H2OFrame to have the same values as the python object for row {0} and column " \
                             "{1}, but h2o got {2} and python got {3}.".format(r, k, hval, pval)

def np_comparison_check(h2o_data, np_data, num_elements):
  """
  Check values achieved by h2o against values achieved by numpy
  :param h2o_data: an H2OFrame or H2OVec
  :param np_data: a numpy array
  :param num_elements: number of elements to compare
  :return: None
  """
  # Check for numpy
  try:
    imp.find_module('numpy')
  except ImportError:
    assert False, "failed comparison check because unable to import numpy"

  import numpy as np
  rows, cols = h2o_data.dim()
  for i in range(num_elements):
    r = random.randint(0,rows-1)
    c = random.randint(0,cols-1)
    h2o_val = h2o_data[r,c] if isinstance(h2o_data,H2OFrame) else h2o_data[r]
    np_val = np_data[r,c] if len(np_data.shape) > 1 else np_data[r]
    if isinstance(np_val, np.bool_): np_val = bool(np_val)  # numpy haz special bool type :(
    assert np.absolute(h2o_val - np_val) < 1e-6, \
      "failed comparison check! h2o computed {0} and numpy computed {1}".format(h2o_val, np_val)

def run_test(sys_args, test_to_run):
  import pkg_resources
  ver = pkg_resources.get_distribution("h2o").version
  print "H2O PYTHON PACKAGE VERSION: " + str(ver)
  ip, port = sys_args[2].split(":")
  init(ip,port)
  log_and_echo("------------------------------------------------------------")
  log_and_echo("")
  log_and_echo("STARTING TEST: "+str(ou()))
  log_and_echo("")
  log_and_echo("------------------------------------------------------------")
  num_keys = store_size()
  test_to_run(ip, port)
  if keys_leaked(num_keys): print "Leaked Keys!"

def ou():
  """
  Where is my baguette!?
  :return: the name of the baguette. oh uhr uhr huhr
  """
  from inspect import stack
  return stack()[2][1]

def log_and_echo(message):
  """
  Log a message on the server-side logs
  This is helpful when running several pieces of work one after the other on a single H2O
  cluster and you want to make a notation in the H2O server side log where one piece of
  work ends and the next piece of work begins.

  Sends a message to H2O for logging. Generally used for debugging purposes.

  :param message: A character string with the message to write to the log.
  :return: None
  """
  if message is None: message = ""
  H2OConnection.post_json("LogAndEcho", message=message)

def ipy_notebook_exec(path,save_and_norun=False):
  notebook = json.load(open(path))
  program = ''
  for block in ipy_blocks(notebook):
    for line in ipy_lines(block):
      if "h2o.init" not in line:
        program += line if '\n' in line else line + '\n'
  if save_and_norun:
    with open(os.path.basename(path).split('ipynb')[0]+'py',"w") as f:
      f.write(program)
  else:
    d={}
    exec program in d  # safe, but horrible (exec is horrible)

def ipy_blocks(notebook):
  if 'worksheets' in notebook.keys():
    return notebook['worksheets'][0]['cells']  # just take the first worksheet
  elif 'cells' in notebook.keys():
    return notebook['cells']
  else:
    raise NotImplementedError, "ipython notebook cell/block json format not handled"

def ipy_lines(block):
  if 'source' in block.keys():
    return block['source']
  elif 'input' in block.keys():
    return block['input']
  else:
    raise NotImplementedError, "ipython notebook source/line json format not handled"

def remove(object):
  """
  Remove object from H2O. This is a "hard" delete of the object. It removes all subparts.

  :param object: The object pointing to the object to be removed.
  :return: None
  """
  if object is None:
    raise ValueError("remove with no object is not supported, for your protection")

  if isinstance(object, H2OFrame): H2OConnection.delete("DKV/"+object._id)
  if isinstance(object, str):      H2OConnection.delete("DKV/"+object)

def remove_all():
  """
  Remove all objects from H2O.

  :return None
  """
  H2OConnection.delete("DKV")

def removeFrameShallow(key):
  """
  Do a shallow DKV remove of the frame (does not remove any internal Vecs).
  This is a "soft" delete. Just removes the top level pointer, but all big data remains!
  :param key: A Frame Key to be removed
  :return: None
  """
  rapids("(removeframe '"+key+"')")
  return None

def rapids(expr, id=None):
  """
  Fire off a Rapids expression.

  :param expr: The rapids expression (ascii string).
  :return: The JSON response of the Rapids execution
  """
  if isinstance(expr, list): expr = ExprNode._collapse_sb(expr)
  expr = "(= !{} {})".format(id,expr) if id is not None else expr
  result = H2OConnection.post_json("Rapids", ast=urllib.quote(expr), _rest_version=99)
  if result['error'] is not None:
    raise EnvironmentError("rapids expression not evaluated: {0}".format(str(result['error'])))
  return result

def ls():
  """
  List Keys on an H2O Cluster
  :return: Returns a list of keys in the current H2O instance
  """
  return H2OFrame(expr=ExprNode("ls"))._frame().as_data_frame()


def frame(frame_id, exclude=""):
  """
  Retrieve metadata for a id that points to a Frame.

  :param frame_id: A pointer to a Frame  in H2O.
  :return: Meta information on the frame
  """
  return H2OConnection.get_json("Frames/" + urllib.quote(frame_id+exclude))

def frames():
  """
  Retrieve all the Frames.

  :return: Meta information on the frames
  """
  return H2OConnection.get_json("Frames")

def download_pojo(model,path=""):
  """
  Download the POJO for this model to the directory specified by path (no trailing slash!).
  If path is "", then dump to screen.
  :param model: Retrieve this model's scoring POJO.
  :param path:  An absolute path to the directory where POJO should be saved.
  :return: None
  """
  java = H2OConnection.get( "Models.java/"+model._id )
  file_path = path + "/" + model._id + ".java"
  if path == "": print java.text
  else:
    with open(file_path, 'w') as f:
      f.write(java.text)


def download_csv(data, filename):
  """
  Download an H2O data set to a CSV file on the local disk.
  Warning: Files located on the H2O server may be very large! Make
  sure you have enough hard drive space to accommodate the entire file.

  :param data: an H2OFrame object to be downloaded.
  :param filename:A string indicating the name that the CSV file should be
  should be saved to.
  :return: None
  """
  if not isinstance(data, H2OFrame): raise(ValueError, "`data` argument must be an H2OFrame, but got " + type(data))
  url = "http://{}:{}/3/DownloadDataset?frame_id={}".format(H2OConnection.ip(),H2OConnection.port(),data._id)
  with open(filename, 'w') as f:
    response = urllib2.urlopen(url)
    f.write(response.read())
    f.close()


def download_all_logs(dirname=".",filename=None):
  """
  Download H2O Log Files to Disk
  :param dirname: (Optional) A character string indicating the directory that the log file should be saved in.
  :param filename: (Optional) A string indicating the name that the CSV file should be
  :return: path of logs written (as a string)
  """
  url = 'http://' + H2OConnection.ip() + ':' + str(H2OConnection.port()) + '/Logs/download'
  response = urllib2.urlopen(url)

  if not os.path.exists(dirname): os.mkdir(dirname)
  if filename == None:
    for h in response.headers.headers:
      if 'filename=' in h:
        filename = h.split("filename=")[1].strip()
        break
  path = os.path.join(dirname,filename)

  with open(path, 'w') as f:
    response = urllib2.urlopen(url)
    f.write(response.read())
    f.close()

  print "Writing H2O logs to " + path
  return path

def save_model(model, dir="", name="", filename="", force=False):
  """
  Save an H2O Model Object to Disk.
  In the case of existing files force = TRUE will overwrite the file. Otherwise, the operation will fail.
  :param dir: string indicating the directory the model will be written to.
  :param name: string name of the file.
  :param filename: full path to the file.
  :param force: logical, indicates how to deal with files that already exist
  :return: the path of the model (string)
  """
  if not isinstance(dir, str): raise ValueError("`dir` must be a character string")
  if dir == "": dir = os.getcwd()
  if not isinstance(name, str): raise ValueError("`name` must be a character string")
  if name == "": name = model._model_json['model_id']['name']
  if not isinstance(filename, str): raise ValueError("`filename` must be a character string")
  if not isinstance(force, bool): raise ValueError("`force` must be True or False")
  path = filename if filename != "" else os.path.join(dir, name)

  kwargs = dict([("dir",path), ("force",int(force)), ("_rest_version", 99)])
  H2OConnection.get("Models.bin/"+model._model_json['model_id']['name'], **kwargs)
  return path

def load_model(path):
  """
  Load a saved H2O model from disk.
  :param path: The full path of the H2O Model to be imported.
  :return: the model
  """
  if not isinstance(path, str): raise ValueError("`path` must be a non-empty character string")
  kwargs = dict([("dir",path), ("_rest_version", 99)])
  res = H2OConnection.post("Models.bin/", **kwargs)
  return get_model(res.json()['models'][0]['model_id']['name'])

def cluster_status():
  """
  TODO: This isn't really a cluster status... it's a node status check for the node we're connected to.
  This is possibly confusing because this can come back without warning,
  but if a user tries to do any remoteSend, they will get a "cloud sick warning"

  Retrieve information on the status of the cluster running H2O.
  :return: None
  """
  cluster_json = H2OConnection.get_json("Cloud?skip_ticks=true")

  print "Version: {0}".format(cluster_json['version'])
  print "Cloud name: {0}".format(cluster_json['cloud_name'])
  print "Cloud size: {0}".format(cluster_json['cloud_size'])
  if cluster_json['locked']: print "Cloud is locked\n"
  else: print "Accepting new members\n"
  if cluster_json['nodes'] == None or len(cluster_json['nodes']) == 0:
    print "No nodes found"
    return

  status = []
  for node in cluster_json['nodes']:
    for k, v in zip(node.keys(),node.values()):
      if k in ["h2o", "healthy", "last_ping", "num_cpus", "sys_load", "mem_value_size", "total_value_size",
               "free_mem", "tot_mem", "max_mem", "free_disk", "max_disk", "pid", "num_keys", "tcps_active",
               "open_fds", "rpcs_active"]: status.append(k+": {0}".format(v))
    print ', '.join(status)
    print


def init(ip="localhost", port=54321, size=1, start_h2o=False, enable_assertions=False,
         license=None, max_mem_size_GB=None, min_mem_size_GB=None, ice_root=None, strict_version_check=True):
  """
  Initiate an H2O connection to the specified ip and port.

  :param ip: An IP address, default is "localhost"
  :param port: A port, default is 54321
  :param size: THe expected number of h2o instances (ignored if start_h2o is True)
  :param start_h2o: A boolean dictating whether this module should start the H2O jvm. An attempt is made anyways if _connect fails.
  :param enable_assertions: If start_h2o, pass `-ea` as a VM option.s
  :param license: If not None, is a path to a license file.
  :param max_mem_size_GB: Maximum heap size (jvm option Xmx) in gigabytes.
  :param min_mem_size_GB: Minimum heap size (jvm option Xms) in gigabytes.
  :param ice_root: A temporary directory (default location is determined by tempfile.mkdtemp()) to hold H2O log files.
  :return: None
  """
  H2OConnection(ip=ip, port=port,start_h2o=start_h2o,enable_assertions=enable_assertions,license=license,max_mem_size_GB=max_mem_size_GB,min_mem_size_GB=min_mem_size_GB,ice_root=ice_root,strict_version_check=strict_version_check)
  return None


def export_file(frame,path,force=False):
  """
  Export a given H2OFrame to a path on the machine this python session is currently connected to. To view the current session, call h2o.cluster_info().

  :param frame: The Frame to save to disk.
  :param path: The path to the save point on disk.
  :param force: Overwrite any preexisting file with the same path
  :return: None
  """
  H2OConnection.get_json("Frames/"+frame._id+"/export/"+path+"/overwrite/"+("true" if force else "false"))


def cluster_info():
  """
  Display the current H2O cluster information.

  :return: None
  """
  H2OConnection._cluster_info()

<<<<<<< HEAD
=======
def shutdown(conn=None, prompt=True):
  """
  Shut down the specified instance. All data will be lost.
  This method checks if H2O is running at the specified IP address and port, and if it is, shuts down that H2O instance.
  :param conn: An H2OConnection object containing the IP address and port of the server running H2O.
  :param prompt: A logical value indicating whether to prompt the user before shutting down the H2O server.
  :return: None
  """
  if conn == None: conn = H2OConnection.current_connection()
  H2OConnection._shutdown(conn=conn, prompt=prompt)
>>>>>>> 2f97611b

def deeplearning(x,y=None,validation_x=None,validation_y=None,**kwargs):
  """
  Build a supervised Deep Learning model (kwargs are the same arguments that you can find in FLOW)

  :return: Return a new classifier or regression model.
  """
  return h2o_model_builder.supervised_model_build(x,y,validation_x,validation_y,"deeplearning",kwargs)


def autoencoder(x,**kwargs):
  """
  Build an Autoencoder

  :param x: Columns with which to build an autoencoder
  :param kwargs: Additional arguments to pass to the autoencoder.
  :return: A new autoencoder model
  """
  return h2o_model_builder.unsupervised_model_build(x,None,"autoencoder",kwargs)


def gbm(x,y,validation_x=None,validation_y=None,**kwargs):
  """
  Build a Gradient Boosted Method model (kwargs are the same arguments that you can find in FLOW)

  :return: A new classifier or regression model.
  """
  return h2o_model_builder.supervised_model_build(x,y,validation_x,validation_y,"gbm",kwargs)


def glm(x,y,validation_x=None,validation_y=None,**kwargs):
  """
  Build a Generalized Linear Model (kwargs are the same arguments that you can find in FLOW)

  :return: A new regression or binomial classifier.
  """
  kwargs = dict([(k, kwargs[k]) if k != "Lambda" else ("lambda", kwargs[k]) for k in kwargs])
  return h2o_model_builder.supervised_model_build(x,y,validation_x,validation_y,"glm",kwargs)


def kmeans(x,validation_x=None,**kwargs):
  """
  Build a KMeans model (kwargs are the same arguments that you can find in FLOW)

  :return: A new clustering model
  """
  return h2o_model_builder.unsupervised_model_build(x,validation_x,"kmeans",kwargs)


def random_forest(x,y,validation_x=None,validation_y=None,**kwargs):
  """
  Build a Random Forest Model (kwargs are the same arguments that you can find in FLOW)

  :return: A new classifier or regression model.
  """
  return h2o_model_builder.supervised_model_build(x,y,validation_x,validation_y,"drf",kwargs)


def prcomp(x,validation_x=None,**kwargs):
  """
  Principal components analysis of a H2O dataset using the power method
  to calculate the singular value decomposition of the Gram matrix.

  :param k: The number of principal components to be computed. This must be between 1 and min(ncol(training_frame),
  nrow(training_frame)) inclusive.
  :param model_id: (Optional) The unique hex key assigned to the resulting model. Automatically generated if none
  is provided.
  :param max_iterations: The maximum number of iterations to run each power iteration loop. Must be between 1 and
  1e6 inclusive.
  :param transform: A character string that indicates how the training data should be transformed before running PCA.
  Possible values are "NONE": for no transformation, "DEMEAN": for subtracting the mean of each column, "DESCALE":
  for dividing by the standard deviation of each column, "STANDARDIZE": for demeaning and descaling, and "NORMALIZE":
  for demeaning and dividing each column by its range (max - min).
  :param seed: (Optional) Random seed used to initialize the right singular vectors at the beginning of each power
  method iteration.
  :param use_all_factor_levels: (Optional) A logical value indicating whether all factor levels should be included
  in each categorical column expansion. If FALSE, the indicator column corresponding to the first factor level of
  every categorical variable will be dropped. Defaults to FALSE.
  :return: a new dim reduction model
  """
  return h2o_model_builder.unsupervised_model_build(x,validation_x,"pca",kwargs)


def svd(x,validation_x=None,**kwargs):
  """
  Singular value decomposition of a H2O dataset using the power method.

  :param nv: The number of right singular vectors to be computed. This must be between 1 and min(ncol(training_frame),
  nrow(training_frame)) inclusive.
  :param max_iterations: The maximum number of iterations to run each power iteration loop. Must be between 1 and
  1e6 inclusive.max_iterations The maximum number of iterations to run each power iteration loop. Must be between 1
  and 1e6 inclusive.
  :param transform: A character string that indicates how the training data should be transformed before running PCA.
  Possible values are "NONE": for no transformation, "DEMEAN": for subtracting the mean of each column, "DESCALE": for
  dividing by the standard deviation of each column, "STANDARDIZE": for demeaning and descaling, and "NORMALIZE": for
  demeaning and dividing each column by its range (max - min).
  :param seed: (Optional) Random seed used to initialize the right singular vectors at the beginning of each power
  method iteration.
  :param use_all_factor_levels: (Optional) A logical value indicating whether all factor levels should be included in
  each categorical column expansion. If FALSE, the indicator column corresponding to the first factor level of every
  categorical variable will be dropped. Defaults to TRUE.
  :return: a new dim reduction model
  """
  return h2o_model_builder.unsupervised_model_build(x,validation_x,"svd",kwargs)


def naive_bayes(x,y,validation_x=None,validation_y=None,**kwargs):
  """
  The naive Bayes classifier assumes independence between predictor variables conditional on the response, and a
  Gaussian distribution of numeric predictors with mean and standard deviation computed from the training dataset.
  When building a naive Bayes classifier, every row in the training dataset that contains at least one NA will be
  skipped completely. If the test dataset has missing values, then those predictors are omitted in the probability
  calculation during prediction.

  :param laplace: A positive number controlling Laplace smoothing. The default zero disables smoothing.
  :param threshold: The minimum standard deviation to use for observations without enough data. Must be at least 1e-10.
  :param eps: A threshold cutoff to deal with numeric instability, must be positive.
  :param compute_metrics: A logical value indicating whether model metrics should be computed. Set to FALSE to reduce
  the runtime of the algorithm.
  :return: Returns an H2OBinomialModel if the response has two categorical levels, H2OMultinomialModel otherwise.
  """
  return h2o_model_builder.supervised_model_build(x,y,validation_x,validation_y,"naivebayes",kwargs)


def create_frame(id = None, rows = 10000, cols = 10, randomize = True, value = 0, real_range = 100,
                 categorical_fraction = 0.2, factors = 100, integer_fraction = 0.2, integer_range = 100,
                 binary_fraction = 0.1, binary_ones_fraction = 0.02, missing_fraction = 0.01, response_factors = 2,
                 has_response = False, seed=None):
  """
  Data Frame Creation in H2O.
  Creates a data frame in H2O with real-valued, categorical, integer, and binary columns specified by the user.

  :param id: A string indicating the destination key. If empty, this will be auto-generated by H2O.
  :param rows: The number of rows of data to generate.
  :param cols: The number of columns of data to generate. Excludes the response column if has_response == True}.
  :param randomize: A logical value indicating whether data values should be randomly generated. This must be TRUE if
  either categorical_fraction or integer_fraction is non-zero.
  :param value: If randomize == FALSE, then all real-valued entries will be set to this value.
  :param real_range: The range of randomly generated real values.
  :param categorical_fraction:  The fraction of total columns that are categorical.
  :param factors: The number of (unique) factor levels in each categorical column.
  :param integer_fraction: The fraction of total columns that are integer-valued.
  :param integer_range: The range of randomly generated integer values.
  :param binary_fraction: The fraction of total columns that are binary-valued.
  :param binary_ones_fraction: The fraction of values in a binary column that are set to 1.
  :param missing_fraction: The fraction of total entries in the data frame that are set to NA.
  :param response_factors: If has_response == TRUE, then this is the number of factor levels in the response column.
  :param has_response: A logical value indicating whether an additional response column should be pre-pended to the
  final H2O data frame. If set to TRUE, the total number of columns will be cols+1.
  :param seed: A seed used to generate random values when randomize = TRUE.
  :return: the H2OFrame that was created
  """
  parms = {"dest": _py_tmp_key() if id is None else id,
           "rows": rows,
           "cols": cols,
           "randomize": randomize,
           "value": value,
           "real_range": real_range,
           "categorical_fraction": categorical_fraction,
           "factors": factors,
           "integer_fraction": integer_fraction,
           "integer_range": integer_range,
           "binary_franction": binary_fraction,
           "binary_ones_fraction": binary_ones_fraction,
           "missing_fraction": missing_fraction,
           "response_factors": response_factors,
           "has_response": has_response,
           "seed": -1 if seed is None else seed,
           }
  H2OJob(H2OConnection.post_json("CreateFrame", **parms), "Create Frame").poll()
  return get_frame(parms["dest"])


def interaction(data, factors, pairwise, max_factors, min_occurrence, destination_frame=None):
  """
  Categorical Interaction Feature Creation in H2O.
  Creates a frame in H2O with n-th order interaction features between categorical columns, as specified by
  the user.

  :param data: the H2OFrame that holds the target categorical columns.
  :param factors: factors Factor columns (either indices or column names).
  :param pairwise: Whether to create pairwise interactions between factors (otherwise create one
  higher-order interaction). Only applicable if there are 3 or more factors.
  :param max_factors: Max. number of factor levels in pair-wise interaction terms (if enforced, one extra catch-all
  factor will be made)
  :param min_occurrence: Min. occurrence threshold for factor levels in pair-wise interaction terms
  :param destination_frame: A string indicating the destination key. If empty, this will be auto-generated by H2O.
  :return: H2OFrame
  """
  parms = {"dest": _py_tmp_key() if destination_frame is None else destination_frame,
           "source_frame": data._id,
           "factor_columns": [_quoted(f) for f in factors],
           "pairwise": pairwise,
           "max_factors": max_factors,
           "min_occurrence": min_occurrence,
           }
  H2OJob(H2OConnection.post_json("Interaction", **parms), "Interactions").poll()
  return get_frame(parms["dest"])


def network_test():
  res = H2OConnection.get_json(url_suffix="NetworkTest")
  res["table"].show()


def locate(path):
  """
  Search for a relative path and turn it into an absolute path.
  This is handy when hunting for data files to be passed into h2o and used by import file.
  Note: This function is for unit testing purposes only.

  :param path: Path to search for
  :return: Absolute path if it is found.  None otherwise.
  """

  tmp_dir = os.path.realpath(os.getcwd())
  possible_result = os.path.join(tmp_dir, path)
  while (True):
      if (os.path.exists(possible_result)):
          return possible_result

      next_tmp_dir = os.path.dirname(tmp_dir)
      if (next_tmp_dir == tmp_dir):
          raise ValueError("File not found: " + path)

      tmp_dir = next_tmp_dir
      possible_result = os.path.join(tmp_dir, path)


def store_size():
  """
  Get the H2O store size (current count of keys).
  :return: number of keys in H2O cloud
  """
  return rapids("(store_size)")["result"]


def keys_leaked(num_keys):
  """
  Ask H2O if any keys leaked.
  @param num_keys: The number of keys that should be there.
  :return: A boolean True/False if keys leaked. If keys leaked, check H2O logs for further detail.
  """
  return rapids("keys_leaked #{})".format(num_keys))["result"]=="TRUE"


def as_list(data, use_pandas=True):
  """
  Convert an H2O data object into a python-specific object.

  WARNING: This will pull all data local!

  If Pandas is available (and use_pandas is True), then pandas will be used to parse the data frame.
  Otherwise, a list-of-lists populated by character data will be returned (so the types of data will
  all be str).

  :param data: An H2O data object.
  :param use_pandas: Try to use pandas for reading in the data.
  :return: List of list (Rows x Columns).
  """
  return H2OFrame.as_data_frame(data, use_pandas)

<<<<<<< HEAD
=======
  # check to see if we can use pandas
  found_pandas=False
  try:
    imp.find_module('pandas')  # if have pandas, use this to eat a frame
    found_pandas = True
  except ImportError:
    found_pandas = False

  # if frame, download the frame and jam into lol or pandas df
  if isinstance(data, H2OFrame):
    fr = H2OFrame.send_frame(data)
    res = _as_data_frame(fr, use_pandas and found_pandas)
    removeFrameShallow(fr)
    return res

  if isinstance(data, Expr):
    if data.is_local(): return data._data
    if data.is_pending():
      data.eager()
      if data.is_local(): return [data._data] if isinstance(data._data, list) else [[data._data]]
    return _as_data_frame(data._data, use_pandas and found_pandas)

  if isinstance(data, H2OVec):
    if data._expr.is_local(): return data._expr._data
    if data._expr.is_pending():
      data._expr.eager()
      if data._expr.is_local(): return [[data._expr._data]]

    return as_list(H2OFrame(vecs=[data]), use_pandas)

def _as_data_frame(id, use_pandas):
  url = 'http://' + H2OConnection.ip() + ':' + str(H2OConnection.port()) + "/3/DownloadDataset?frame_id=" + urllib.quote(id) + "&hex_string=false"
  response = urllib2.urlopen(url)
  if use_pandas:
    import pandas
    return pandas.read_csv(response, low_memory=False)
  else:
    cr = csv.reader(response)
    rows = []
    for row in cr: rows.append(row)
    return rows

def logical_negation(data) : return data.logical_negation()

def cos(data)     : return _simple_un_math_op("cos", data)
def sin(data)     : return _simple_un_math_op("sin", data)
def tan(data)     : return _simple_un_math_op("tan", data)
def acos(data)    : return _simple_un_math_op("acos", data)
def asin(data)    : return _simple_un_math_op("asin", data)
def atan(data)    : return _simple_un_math_op("atan", data)
def cosh(data)    : return _simple_un_math_op("cosh", data)
def sinh(data)    : return _simple_un_math_op("sinh", data)
def tanh(data)    : return _simple_un_math_op("tanh", data)
def acosh(data)   : return _simple_un_math_op("acosh", data)
def asinh(data)   : return _simple_un_math_op("asinh", data)
def atanh(data)   : return _simple_un_math_op("atanh", data)
def cospi(data)   : return _simple_un_math_op("cospi", data)
def sinpi(data)   : return _simple_un_math_op("sinpi", data)
def tanpi(data)   : return _simple_un_math_op("tanpi", data)
def abs(data)     : return _simple_un_math_op("abs", data)
def sign(data)    : return _simple_un_math_op("sign", data)
def sqrt(data)    : return _simple_un_math_op("sqrt", data)
def trunc(data)   : return _simple_un_math_op("trunc", data)
def ceil(data)    : return _simple_un_math_op("ceiling", data)
def floor(data)   : return _simple_un_math_op("floor", data)
def log(data)     : return _simple_un_math_op("log", data)
def log10(data)   : return _simple_un_math_op("log10", data)
def log1p(data)   : return _simple_un_math_op("log1p", data)
def log2(data)    : return _simple_un_math_op("log2", data)
def exp(data)     : return _simple_un_math_op("exp", data)
def expm1(data)   : return _simple_un_math_op("expm1", data)
def gamma(data)   : return _simple_un_math_op("gamma", data)
def lgamma(data)  : return _simple_un_math_op("lgamma", data)
def digamma(data) : return _simple_un_math_op("digamma", data)
def trigamma(data): return _simple_un_math_op("trigamma", data)
def all(data)     : return _simple_un_math_op("all", data)

def _simple_un_math_op(op, data):
  """
  Element-wise math operations on H2OFrame and H2OVec

  :param op: the math operation
  :param data: the H2OFrame or H2OVec object to operate on.
  :return: H2OFrame or H2oVec, with lazy operation
  """
  if isinstance(data, H2OFrame): return H2OFrame(vecs=[_simple_un_math_op(op,vec) for vec in data._vecs])
  if isinstance(data, H2OVec)  : return H2OVec(data._name, Expr(op, left=data, length=len(data)))
  raise ValueError, op + " only operates on H2OFrame or H2OVec objects"

# generic reducers: these are eager
def min(data)   : return data.min()
def max(data)   : return data.max()
def sum(data)   : return data.sum()
def sd(data)    : return data.sd()
def var(data)   : return data.var()
def mean(data)  : return data.mean()
def median(data): return data.median()

def trim(data)      : return data.trim()
def toupper(data)   : return data.toupper()
def tolower(data)   : return data.tolower()
def asnumeric(data) : return data.asnumeric()
def transpose(data) : return data.transpose()
def anyfactor(data) : return data.anyfactor()

# munging ops with args
def signif(data, digits=6)       : return data.signif(digits=digits)
def round(data, digits=0)        : return data.round(digits=digits)
def match(data, table, nomatch=0): return data.match(table, nomatch=nomatch)
def table(data1,data2=None):
  if not data2: return data1.table()
  else: return data1.table(data2=data2)
def scale(data,center=True,scale=True): return data.scale(center=center, scale=scale)
def setLevel(data, level)  : return data.setLevel(level=level)
def setLevels(data, levels): return data.setLevels(levels=levels)
def levels(data, col=0)    : return data.levels(col=col)
def nlevels(data, col=0)   : return data.nlevels(col=col)
def as_date(data, format)  : return data.as_date(format=format)
def rep_len(data, length_out):
  if isinstance(data, (str, int)):
    tmp_key = H2OFrame.py_tmp_key()
    scaler = '#{}'.format(data) if isinstance(data, int) else '\"{}\"'.format(data)
    expr = "(= !{} (rep_len {} {}))".format(tmp_key,scaler,'#{}'.format(length_out))
    rapids(expr)
    j = frame(tmp_key)
    fr = j['frames'][0]
    rows = fr['rows']
    veckeys = fr['vec_ids']
    cols = fr['columns']
    colnames = [col['label'] for col in cols]
    vecs=H2OVec.new_vecs(zip(colnames, veckeys), rows)
    removeFrameShallow(tmp_key)
    return H2OFrame(vecs=vecs)
  return data.rep_len(length_out=length_out)
def sub(pattern, replacement, data, ignore_case=False): return data.sub(pattern=pattern, replacement=replacement,
                                                                        ignore_case=ignore_case)
def gsub(pattern, replacement, data, ignore_case=False): return data.gsub(pattern=pattern, replacement=replacement,
                                                                        ignore_case=ignore_case)
def strsplit(data, pattern): return data.strsplit(pattern=pattern)
def hist(data, breaks="Sturges", plot=True, **kwargs): return data.hist(breaks=breaks, plot=plot, **kwargs)
>>>>>>> 2f97611b

def set_timezone(tz):
  """
  Set the Time Zone on the H2O Cloud

  :param tz: The desired timezone.
  :return: None
  """
  rapids(ExprNode("setTimeZone", tz)._eager())

def get_timezone():
  """
  Get the Time Zone on the H2O Cloud

  :return: the time zone (string)
  """
  return H2OFrame(expr=ExprNode("getTimeZone"))._scalar()

def list_timezones():
  """
  Get a list of all the timezones

  :return: the time zones (as an H2OFrame)
  """
  return H2OFrame(expr=ExprNode("listTimeZones"))._frame()


class H2ODisplay:
  """
  Pretty printing for H2O Objects;
  Handles both IPython and vanilla console display
  """
  THOUSANDS = "{:,}"
  def __init__(self,table=None,header=None,table_header=None,**kwargs):
    self.table_header=table_header
    self.header=header
    self.table=table
    self.kwargs=kwargs
    self.do_print=True

    # one-shot display... never return an H2ODisplay object (or try not to)
    # if holding onto a display object, then may have odd printing behavior
    # the __repr__ and _repr_html_ methods will try to save you from many prints,
    # but just be WARNED that your mileage may vary!
    #
    # In other words, it's better to just new one of these when you're ready to print out.

    if self.table_header is not None:
      print
      print self.table_header + ":"
      print
    if H2ODisplay._in_ipy():
      from IPython.display import display
      display(self)
      self.do_print=False
    else:
      self.pprint()
      self.do_print=False

  # for Ipython
  def _repr_html_(self):
    if self.do_print:
      return H2ODisplay._html_table(self.table,self.header)

  def pprint(self):
    r = self.__repr__()
    print r

  # for python REPL console
  def __repr__(self):
    if self.do_print or not H2ODisplay._in_ipy():
      if self.header is None: return tabulate.tabulate(self.table,**self.kwargs)
      else:                   return tabulate.tabulate(self.table,headers=self.header,**self.kwargs)
    self.do_print=True
    return ""

  @staticmethod
  def _in_ipy():  # are we in ipy? then pretty print tables with _repr_html
    try:
      __IPYTHON__
      return True
    except NameError:
      return False

  # some html table builder helper things
  @staticmethod
  def _html_table(rows, header=None):
    table= "<div style=\"overflow:auto\"><table style=\"width:50%\">{}</table></div>"  # keep table in a div for scroll-a-bility
    table_rows=[]
    if header is not None:
      table_rows.append(H2ODisplay._html_row(header))
    for row in rows:
      table_rows.append(H2ODisplay._html_row(row))
    return table.format("\n".join(table_rows))

  @staticmethod
  def _html_row(row):
    res = "<tr>{}</tr>"
    entry = "<td>{}</td>"
    entries = "\n".join([entry.format(str(r)) for r in row])
    return res.format(entries)

def can_use_pandas():
  try:
    imp.find_module('pandas')
    return True
  except ImportError:
    return False<|MERGE_RESOLUTION|>--- conflicted
+++ resolved
@@ -579,19 +579,17 @@
   """
   H2OConnection._cluster_info()
 
-<<<<<<< HEAD
-=======
 def shutdown(conn=None, prompt=True):
   """
   Shut down the specified instance. All data will be lost.
   This method checks if H2O is running at the specified IP address and port, and if it is, shuts down that H2O instance.
+
   :param conn: An H2OConnection object containing the IP address and port of the server running H2O.
   :param prompt: A logical value indicating whether to prompt the user before shutting down the H2O server.
   :return: None
   """
   if conn == None: conn = H2OConnection.current_connection()
   H2OConnection._shutdown(conn=conn, prompt=prompt)
->>>>>>> 2f97611b
 
 def deeplearning(x,y=None,validation_x=None,validation_y=None,**kwargs):
   """
@@ -854,149 +852,6 @@
   """
   return H2OFrame.as_data_frame(data, use_pandas)
 
-<<<<<<< HEAD
-=======
-  # check to see if we can use pandas
-  found_pandas=False
-  try:
-    imp.find_module('pandas')  # if have pandas, use this to eat a frame
-    found_pandas = True
-  except ImportError:
-    found_pandas = False
-
-  # if frame, download the frame and jam into lol or pandas df
-  if isinstance(data, H2OFrame):
-    fr = H2OFrame.send_frame(data)
-    res = _as_data_frame(fr, use_pandas and found_pandas)
-    removeFrameShallow(fr)
-    return res
-
-  if isinstance(data, Expr):
-    if data.is_local(): return data._data
-    if data.is_pending():
-      data.eager()
-      if data.is_local(): return [data._data] if isinstance(data._data, list) else [[data._data]]
-    return _as_data_frame(data._data, use_pandas and found_pandas)
-
-  if isinstance(data, H2OVec):
-    if data._expr.is_local(): return data._expr._data
-    if data._expr.is_pending():
-      data._expr.eager()
-      if data._expr.is_local(): return [[data._expr._data]]
-
-    return as_list(H2OFrame(vecs=[data]), use_pandas)
-
-def _as_data_frame(id, use_pandas):
-  url = 'http://' + H2OConnection.ip() + ':' + str(H2OConnection.port()) + "/3/DownloadDataset?frame_id=" + urllib.quote(id) + "&hex_string=false"
-  response = urllib2.urlopen(url)
-  if use_pandas:
-    import pandas
-    return pandas.read_csv(response, low_memory=False)
-  else:
-    cr = csv.reader(response)
-    rows = []
-    for row in cr: rows.append(row)
-    return rows
-
-def logical_negation(data) : return data.logical_negation()
-
-def cos(data)     : return _simple_un_math_op("cos", data)
-def sin(data)     : return _simple_un_math_op("sin", data)
-def tan(data)     : return _simple_un_math_op("tan", data)
-def acos(data)    : return _simple_un_math_op("acos", data)
-def asin(data)    : return _simple_un_math_op("asin", data)
-def atan(data)    : return _simple_un_math_op("atan", data)
-def cosh(data)    : return _simple_un_math_op("cosh", data)
-def sinh(data)    : return _simple_un_math_op("sinh", data)
-def tanh(data)    : return _simple_un_math_op("tanh", data)
-def acosh(data)   : return _simple_un_math_op("acosh", data)
-def asinh(data)   : return _simple_un_math_op("asinh", data)
-def atanh(data)   : return _simple_un_math_op("atanh", data)
-def cospi(data)   : return _simple_un_math_op("cospi", data)
-def sinpi(data)   : return _simple_un_math_op("sinpi", data)
-def tanpi(data)   : return _simple_un_math_op("tanpi", data)
-def abs(data)     : return _simple_un_math_op("abs", data)
-def sign(data)    : return _simple_un_math_op("sign", data)
-def sqrt(data)    : return _simple_un_math_op("sqrt", data)
-def trunc(data)   : return _simple_un_math_op("trunc", data)
-def ceil(data)    : return _simple_un_math_op("ceiling", data)
-def floor(data)   : return _simple_un_math_op("floor", data)
-def log(data)     : return _simple_un_math_op("log", data)
-def log10(data)   : return _simple_un_math_op("log10", data)
-def log1p(data)   : return _simple_un_math_op("log1p", data)
-def log2(data)    : return _simple_un_math_op("log2", data)
-def exp(data)     : return _simple_un_math_op("exp", data)
-def expm1(data)   : return _simple_un_math_op("expm1", data)
-def gamma(data)   : return _simple_un_math_op("gamma", data)
-def lgamma(data)  : return _simple_un_math_op("lgamma", data)
-def digamma(data) : return _simple_un_math_op("digamma", data)
-def trigamma(data): return _simple_un_math_op("trigamma", data)
-def all(data)     : return _simple_un_math_op("all", data)
-
-def _simple_un_math_op(op, data):
-  """
-  Element-wise math operations on H2OFrame and H2OVec
-
-  :param op: the math operation
-  :param data: the H2OFrame or H2OVec object to operate on.
-  :return: H2OFrame or H2oVec, with lazy operation
-  """
-  if isinstance(data, H2OFrame): return H2OFrame(vecs=[_simple_un_math_op(op,vec) for vec in data._vecs])
-  if isinstance(data, H2OVec)  : return H2OVec(data._name, Expr(op, left=data, length=len(data)))
-  raise ValueError, op + " only operates on H2OFrame or H2OVec objects"
-
-# generic reducers: these are eager
-def min(data)   : return data.min()
-def max(data)   : return data.max()
-def sum(data)   : return data.sum()
-def sd(data)    : return data.sd()
-def var(data)   : return data.var()
-def mean(data)  : return data.mean()
-def median(data): return data.median()
-
-def trim(data)      : return data.trim()
-def toupper(data)   : return data.toupper()
-def tolower(data)   : return data.tolower()
-def asnumeric(data) : return data.asnumeric()
-def transpose(data) : return data.transpose()
-def anyfactor(data) : return data.anyfactor()
-
-# munging ops with args
-def signif(data, digits=6)       : return data.signif(digits=digits)
-def round(data, digits=0)        : return data.round(digits=digits)
-def match(data, table, nomatch=0): return data.match(table, nomatch=nomatch)
-def table(data1,data2=None):
-  if not data2: return data1.table()
-  else: return data1.table(data2=data2)
-def scale(data,center=True,scale=True): return data.scale(center=center, scale=scale)
-def setLevel(data, level)  : return data.setLevel(level=level)
-def setLevels(data, levels): return data.setLevels(levels=levels)
-def levels(data, col=0)    : return data.levels(col=col)
-def nlevels(data, col=0)   : return data.nlevels(col=col)
-def as_date(data, format)  : return data.as_date(format=format)
-def rep_len(data, length_out):
-  if isinstance(data, (str, int)):
-    tmp_key = H2OFrame.py_tmp_key()
-    scaler = '#{}'.format(data) if isinstance(data, int) else '\"{}\"'.format(data)
-    expr = "(= !{} (rep_len {} {}))".format(tmp_key,scaler,'#{}'.format(length_out))
-    rapids(expr)
-    j = frame(tmp_key)
-    fr = j['frames'][0]
-    rows = fr['rows']
-    veckeys = fr['vec_ids']
-    cols = fr['columns']
-    colnames = [col['label'] for col in cols]
-    vecs=H2OVec.new_vecs(zip(colnames, veckeys), rows)
-    removeFrameShallow(tmp_key)
-    return H2OFrame(vecs=vecs)
-  return data.rep_len(length_out=length_out)
-def sub(pattern, replacement, data, ignore_case=False): return data.sub(pattern=pattern, replacement=replacement,
-                                                                        ignore_case=ignore_case)
-def gsub(pattern, replacement, data, ignore_case=False): return data.gsub(pattern=pattern, replacement=replacement,
-                                                                        ignore_case=ignore_case)
-def strsplit(data, pattern): return data.strsplit(pattern=pattern)
-def hist(data, breaks="Sturges", plot=True, **kwargs): return data.hist(breaks=breaks, plot=plot, **kwargs)
->>>>>>> 2f97611b
 
 def set_timezone(tz):
   """
